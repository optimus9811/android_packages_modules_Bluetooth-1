--- conflicted
+++ resolved
@@ -480,10 +480,7 @@
                 }
             } else if (action.equals(Intent.ACTION_SHUTDOWN)) {
                 Slog.i(TAG, "Device is shutting down.");
-<<<<<<< HEAD
-=======
                 mShutdownInProgress = true;
->>>>>>> bd01f52b
                 mBluetoothLock.readLock().lock();
                 try {
                     mEnable = false;
