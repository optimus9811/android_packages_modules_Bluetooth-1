/*
 * Copyright (C) 2012 The Android Open Source Project
 *
 * Licensed under the Apache License, Version 2.0 (the "License");
 * you may not use this file except in compliance with the License.
 * You may obtain a copy of the License at
 *
 *      http://www.apache.org/licenses/LICENSE-2.0
 *
 * Unless required by applicable law or agreed to in writing, software
 * distributed under the License is distributed on an "AS IS" BASIS,
 * WITHOUT WARRANTIES OR CONDITIONS OF ANY KIND, either express or implied.
 * See the License for the specific language governing permissions and
 * limitations under the License.
 */

package com.android.server;

import android.app.ActivityManager;
import android.bluetooth.BluetoothAdapter;
import android.bluetooth.BluetoothDevice;
import android.bluetooth.BluetoothProfile;
import android.bluetooth.IBluetooth;
import android.bluetooth.IBluetoothGatt;
import android.bluetooth.IBluetoothCallback;
import android.bluetooth.IBluetoothHeadset;
import android.bluetooth.IBluetoothManager;
import android.bluetooth.IBluetoothManagerCallback;
import android.bluetooth.IBluetoothProfileServiceConnection;
import android.bluetooth.IBluetoothStateChangeCallback;
import android.content.BroadcastReceiver;
import android.content.ComponentName;
import android.content.ContentResolver;
import android.content.Context;
import android.content.Intent;
import android.content.IntentFilter;
import android.content.ServiceConnection;
import android.content.pm.PackageManager;
import android.content.pm.UserInfo;
import android.os.Binder;
import android.os.Handler;
import android.os.IBinder;
import android.os.Looper;
import android.os.Message;
import android.os.Process;
import android.os.RemoteCallbackList;
import android.os.RemoteException;
import android.os.SystemClock;
import android.os.UserHandle;
import android.os.UserManager;
import android.provider.Settings;
import android.util.Log;

import java.io.FileDescriptor;
import java.io.PrintWriter;

import java.util.HashMap;
import java.util.Map;
import java.util.List;
import java.util.Vector;

class BluetoothManagerService extends IBluetoothManager.Stub {
    private static final String TAG = "BluetoothManagerService";
    private static final boolean DBG = true;

    private static final String BLUETOOTH_ADMIN_PERM = android.Manifest.permission.BLUETOOTH_ADMIN;
    private static final String BLUETOOTH_PERM = android.Manifest.permission.BLUETOOTH;
    private static final String ACTION_SERVICE_STATE_CHANGED="com.android.bluetooth.btservice.action.STATE_CHANGED";
    private static final String EXTRA_ACTION="action";
    private static final String SECURE_SETTINGS_BLUETOOTH_ADDR_VALID="bluetooth_addr_valid";
    private static final String SECURE_SETTINGS_BLUETOOTH_ADDRESS="bluetooth_address";
    private static final String SECURE_SETTINGS_BLUETOOTH_NAME="bluetooth_name";
    private static final int TIMEOUT_BIND_MS = 3000; //Maximum msec to wait for a bind
    private static final int TIMEOUT_SAVE_MS = 500; //Maximum msec to wait for a save
    //Maximum msec to wait for service restart
    private static final int SERVICE_RESTART_TIME_MS = 200;
    //Maximum msec to wait for restart due to error
    private static final int ERROR_RESTART_TIME_MS = 3000;
    //Maximum msec to delay MESSAGE_USER_SWITCHED
    private static final int USER_SWITCHED_TIME_MS = 200;
    // Delay for the addProxy function in msec
    private static final int ADD_PROXY_DELAY_MS = 100;

    private static final int MESSAGE_ENABLE = 1;
    private static final int MESSAGE_DISABLE = 2;
    private static final int MESSAGE_REGISTER_ADAPTER = 20;
    private static final int MESSAGE_UNREGISTER_ADAPTER = 21;
    private static final int MESSAGE_REGISTER_STATE_CHANGE_CALLBACK = 30;
    private static final int MESSAGE_UNREGISTER_STATE_CHANGE_CALLBACK = 31;
    private static final int MESSAGE_BLUETOOTH_SERVICE_CONNECTED = 40;
    private static final int MESSAGE_BLUETOOTH_SERVICE_DISCONNECTED = 41;
    private static final int MESSAGE_RESTART_BLUETOOTH_SERVICE = 42;
    private static final int MESSAGE_BLUETOOTH_STATE_CHANGE=60;
    private static final int MESSAGE_TIMEOUT_BIND =100;
    private static final int MESSAGE_TIMEOUT_UNBIND =101;
    private static final int MESSAGE_GET_NAME_AND_ADDRESS=200;
    private static final int MESSAGE_SAVE_NAME_AND_ADDRESS=201;
    private static final int MESSAGE_USER_SWITCHED = 300;
    private static final int MESSAGE_ADD_PROXY_DELAYED = 400;
    private static final int MESSAGE_BIND_PROFILE_SERVICE = 401;
    private static final int MAX_SAVE_RETRIES=3;
    private static final int MAX_ERROR_RESTART_RETRIES=6;

    // Bluetooth persisted setting is off
    private static final int BLUETOOTH_OFF=0;
    // Bluetooth persisted setting is on
    // and Airplane mode won't affect Bluetooth state at start up
    private static final int BLUETOOTH_ON_BLUETOOTH=1;
    // Bluetooth persisted setting is on
    // but Airplane mode will affect Bluetooth state at start up
    // and Airplane mode will have higher priority.
    private static final int BLUETOOTH_ON_AIRPLANE=2;

    private static final int SERVICE_IBLUETOOTH = 1;
    private static final int SERVICE_IBLUETOOTHGATT = 2;

    private static final String[] DEVICE_TYPE_NAMES = new String[] {
            "???",
            "BR/EDR",
            "LE",
            "DUAL"
        };

    private final Context mContext;

    // Locks are not provided for mName and mAddress.
    // They are accessed in handler or broadcast receiver, same thread context.
    private String mAddress;
    private String mName;
    private final ContentResolver mContentResolver;
    private final RemoteCallbackList<IBluetoothManagerCallback> mCallbacks;
    private final RemoteCallbackList<IBluetoothStateChangeCallback> mStateChangeCallbacks;
    private IBluetooth mBluetooth;
    private IBluetoothGatt mBluetoothGatt;
    private boolean mBinding;
    private boolean mUnbinding;
    // used inside handler thread
    private boolean mQuietEnable = false;
    // configuarion from external IBinder call which is used to
    // synchronize with broadcast receiver.
    private boolean mQuietEnableExternal;
    // configuarion from external IBinder call which is used to
    // synchronize with broadcast receiver.
    private boolean mEnableExternal;
    // used inside handler thread
    private boolean mEnable;
    private int mState;
    private final BluetoothHandler mHandler;
    private int mErrorRecoveryRetryCounter;
    private final int mSystemUiUid;

    // Save a ProfileServiceConnections object for each of the bound
    // bluetooth profile services
    private final Map <Integer, ProfileServiceConnections> mProfileServices =
            new HashMap <Integer, ProfileServiceConnections>();

    private void registerForAirplaneMode(IntentFilter filter) {
        final ContentResolver resolver = mContext.getContentResolver();
        final String airplaneModeRadios = Settings.Global.getString(resolver,
                Settings.Global.AIRPLANE_MODE_RADIOS);
        final String toggleableRadios = Settings.Global.getString(resolver,
                Settings.Global.AIRPLANE_MODE_TOGGLEABLE_RADIOS);
        boolean mIsAirplaneSensitive = airplaneModeRadios == null ? true :
                airplaneModeRadios.contains(Settings.Global.RADIO_BLUETOOTH);
        if (mIsAirplaneSensitive) {
            filter.addAction(Intent.ACTION_AIRPLANE_MODE_CHANGED);
        }
    }

    private final IBluetoothCallback mBluetoothCallback =  new IBluetoothCallback.Stub() {
        @Override
        public void onBluetoothStateChange(int prevState, int newState) throws RemoteException  {
            Message msg = mHandler.obtainMessage(MESSAGE_BLUETOOTH_STATE_CHANGE,prevState,newState);
            mHandler.sendMessage(msg);
        }
    };

    private final BroadcastReceiver mReceiver = new BroadcastReceiver() {
        @Override
        public void onReceive(Context context, Intent intent) {
            String action = intent.getAction();
            if (BluetoothAdapter.ACTION_LOCAL_NAME_CHANGED.equals(action)) {
                String newName = intent.getStringExtra(BluetoothAdapter.EXTRA_LOCAL_NAME);
                if (DBG) Log.d(TAG, "Bluetooth Adapter name changed to " + newName);
                if (newName != null) {
                    storeNameAndAddress(newName, null);
                }
            } else if (Intent.ACTION_AIRPLANE_MODE_CHANGED.equals(action)) {
                synchronized(mReceiver) {
                    if (isBluetoothPersistedStateOn()) {
                        if (isAirplaneModeOn()) {
                            persistBluetoothSetting(BLUETOOTH_ON_AIRPLANE);
                        } else {
                            persistBluetoothSetting(BLUETOOTH_ON_BLUETOOTH);
                        }
                    }
                    if (isAirplaneModeOn()) {
                        // disable without persisting the setting
                        sendDisableMsg();
                    } else if (mEnableExternal) {
                        // enable without persisting the setting
                        sendEnableMsg(mQuietEnableExternal);
                    }
                }
            } else if (Intent.ACTION_USER_SWITCHED.equals(action)) {
                mHandler.sendMessage(mHandler.obtainMessage(MESSAGE_USER_SWITCHED,
                       intent.getIntExtra(Intent.EXTRA_USER_HANDLE, 0), 0));
            } else if (Intent.ACTION_BOOT_COMPLETED.equals(action)) {
                synchronized(mReceiver) {
                    if (mEnableExternal && isBluetoothPersistedStateOnBluetooth()) {
                        //Enable
                        if (DBG) Log.d(TAG, "Auto-enabling Bluetooth.");
                        sendEnableMsg(mQuietEnableExternal);
                    }
                }

                if (!isNameAndAddressSet()) {
                    //Sync the Bluetooth name and address from the Bluetooth Adapter
                    if (DBG) Log.d(TAG,"Retrieving Bluetooth Adapter name and address...");
                    getNameAndAddress();
                }
            }
        }
    };

    BluetoothManagerService(Context context) {
        mHandler = new BluetoothHandler(IoThread.get().getLooper());

        mContext = context;
        mBluetooth = null;
        mBinding = false;
        mUnbinding = false;
        mEnable = false;
        mState = BluetoothAdapter.STATE_OFF;
        mQuietEnableExternal = false;
        mEnableExternal = false;
        mAddress = null;
        mName = null;
        mErrorRecoveryRetryCounter = 0;
        mContentResolver = context.getContentResolver();
        mCallbacks = new RemoteCallbackList<IBluetoothManagerCallback>();
        mStateChangeCallbacks = new RemoteCallbackList<IBluetoothStateChangeCallback>();
        IntentFilter filter = new IntentFilter(Intent.ACTION_BOOT_COMPLETED);
        filter.addAction(BluetoothAdapter.ACTION_LOCAL_NAME_CHANGED);
        filter.addAction(Intent.ACTION_USER_SWITCHED);
        registerForAirplaneMode(filter);
        filter.setPriority(IntentFilter.SYSTEM_HIGH_PRIORITY);
        mContext.registerReceiver(mReceiver, filter);
        loadStoredNameAndAddress();
        if (isBluetoothPersistedStateOn()) {
            mEnableExternal = true;
        }

        int sysUiUid = -1;
        try {
            sysUiUid = mContext.getPackageManager().getPackageUid("com.android.systemui",
                    UserHandle.USER_OWNER);
        } catch (PackageManager.NameNotFoundException e) {
            Log.wtf(TAG, "Unable to resolve SystemUI's UID.", e);
        }
        mSystemUiUid = sysUiUid;
    }

    /**
     *  Returns true if airplane mode is currently on
     */
    private final boolean isAirplaneModeOn() {
        return Settings.Global.getInt(mContext.getContentResolver(),
                Settings.Global.AIRPLANE_MODE_ON, 0) == 1;
    }

    /**
     *  Returns true if the Bluetooth saved state is "on"
     */
    private final boolean isBluetoothPersistedStateOn() {
        return Settings.Global.getInt(mContentResolver,
                Settings.Global.BLUETOOTH_ON, 0) != BLUETOOTH_OFF;
    }

    /**
     *  Returns true if the Bluetooth saved state is BLUETOOTH_ON_BLUETOOTH
     */
    private final boolean isBluetoothPersistedStateOnBluetooth() {
        return Settings.Global.getInt(mContentResolver,
                Settings.Global.BLUETOOTH_ON, 0) == BLUETOOTH_ON_BLUETOOTH;
    }

    /**
     *  Save the Bluetooth on/off state
     *
     */
    private void persistBluetoothSetting(int value) {
        Settings.Global.putInt(mContext.getContentResolver(),
                               Settings.Global.BLUETOOTH_ON,
                               value);
    }

    /**
     * Returns true if the Bluetooth Adapter's name and address is
     * locally cached
     * @return
     */
    private boolean isNameAndAddressSet() {
        return mName !=null && mAddress!= null && mName.length()>0 && mAddress.length()>0;
    }

    /**
     * Retrieve the Bluetooth Adapter's name and address and save it in
     * in the local cache
     */
    private void loadStoredNameAndAddress() {
        if (DBG) Log.d(TAG, "Loading stored name and address");
        if (mContext.getResources().getBoolean
            (com.android.internal.R.bool.config_bluetooth_address_validation) &&
             Settings.Secure.getInt(mContentResolver, SECURE_SETTINGS_BLUETOOTH_ADDR_VALID, 0) == 0) {
            // if the valid flag is not set, don't load the address and name
            if (DBG) Log.d(TAG, "invalid bluetooth name and address stored");
            return;
        }
        mName = Settings.Secure.getString(mContentResolver, SECURE_SETTINGS_BLUETOOTH_NAME);
        mAddress = Settings.Secure.getString(mContentResolver, SECURE_SETTINGS_BLUETOOTH_ADDRESS);
        if (DBG) Log.d(TAG, "Stored bluetooth Name=" + mName + ",Address=" + mAddress);
    }

    /**
     * Save the Bluetooth name and address in the persistent store.
     * Only non-null values will be saved.
     * @param name
     * @param address
     */
    private void storeNameAndAddress(String name, String address) {
        if (name != null) {
            Settings.Secure.putString(mContentResolver, SECURE_SETTINGS_BLUETOOTH_NAME, name);
            mName = name;
            if (DBG) Log.d(TAG,"Stored Bluetooth name: " +
                Settings.Secure.getString(mContentResolver,SECURE_SETTINGS_BLUETOOTH_NAME));
        }

        if (address != null) {
            Settings.Secure.putString(mContentResolver, SECURE_SETTINGS_BLUETOOTH_ADDRESS, address);
            mAddress=address;
            if (DBG)  Log.d(TAG,"Stored Bluetoothaddress: " +
                Settings.Secure.getString(mContentResolver,SECURE_SETTINGS_BLUETOOTH_ADDRESS));
        }

        if ((name != null) && (address != null)) {
            Settings.Secure.putInt(mContentResolver, SECURE_SETTINGS_BLUETOOTH_ADDR_VALID, 1);
        }
    }

    public IBluetooth registerAdapter(IBluetoothManagerCallback callback){
        if (callback == null) {
            Log.w(TAG, "Callback is null in registerAdapter");
            return null;
        }
        Message msg = mHandler.obtainMessage(MESSAGE_REGISTER_ADAPTER);
        msg.obj = callback;
        mHandler.sendMessage(msg);
        synchronized(mConnection) {
            return mBluetooth;
        }
    }

    public void unregisterAdapter(IBluetoothManagerCallback callback) {
        if (callback == null) {
            Log.w(TAG, "Callback is null in unregisterAdapter");
            return;
        }
        mContext.enforceCallingOrSelfPermission(BLUETOOTH_PERM,
                                                "Need BLUETOOTH permission");
        Message msg = mHandler.obtainMessage(MESSAGE_UNREGISTER_ADAPTER);
        msg.obj = callback;
        mHandler.sendMessage(msg);
    }

    public void registerStateChangeCallback(IBluetoothStateChangeCallback callback) {
        mContext.enforceCallingOrSelfPermission(BLUETOOTH_PERM,
                                                "Need BLUETOOTH permission");
        Message msg = mHandler.obtainMessage(MESSAGE_REGISTER_STATE_CHANGE_CALLBACK);
        msg.obj = callback;
        mHandler.sendMessage(msg);
    }

    public void unregisterStateChangeCallback(IBluetoothStateChangeCallback callback) {
        mContext.enforceCallingOrSelfPermission(BLUETOOTH_PERM,
                                                "Need BLUETOOTH permission");
        Message msg = mHandler.obtainMessage(MESSAGE_UNREGISTER_STATE_CHANGE_CALLBACK);
        msg.obj = callback;
        mHandler.sendMessage(msg);
    }

    public boolean isEnabled() {
        if ((Binder.getCallingUid() != Process.SYSTEM_UID) &&
            (!checkIfCallerIsForegroundUser())) {
            Log.w(TAG,"isEnabled(): not allowed for non-active and non system user");
            return false;
        }

        synchronized(mConnection) {
            try {
                return (mBluetooth != null && mBluetooth.isEnabled());
            } catch (RemoteException e) {
                Log.e(TAG, "isEnabled()", e);
            }
        }
        return false;
    }

    public void getNameAndAddress() {
        if (DBG) {
            Log.d(TAG,"getNameAndAddress(): mBluetooth = " + mBluetooth +
                  " mBinding = " + mBinding);
        }
        Message msg = mHandler.obtainMessage(MESSAGE_GET_NAME_AND_ADDRESS);
        mHandler.sendMessage(msg);
    }
    public boolean enableNoAutoConnect()
    {
        mContext.enforceCallingOrSelfPermission(BLUETOOTH_ADMIN_PERM,
                                                "Need BLUETOOTH ADMIN permission");

        if (DBG) {
            Log.d(TAG,"enableNoAutoConnect():  mBluetooth =" + mBluetooth +
                    " mBinding = " + mBinding);
        }
        int callingAppId = UserHandle.getAppId(Binder.getCallingUid());

        if (callingAppId != Process.NFC_UID) {
            throw new SecurityException("no permission to enable Bluetooth quietly");
        }

        synchronized(mReceiver) {
            mQuietEnableExternal = true;
            mEnableExternal = true;
            sendEnableMsg(true);
        }
        return true;

    }
    public boolean enable() {
        if ((Binder.getCallingUid() != Process.SYSTEM_UID) &&
            (!checkIfCallerIsForegroundUser())) {
            Log.w(TAG,"enable(): not allowed for non-active and non system user");
            return false;
        }

        mContext.enforceCallingOrSelfPermission(BLUETOOTH_ADMIN_PERM,
                                                "Need BLUETOOTH ADMIN permission");
        if (DBG) {
            Log.d(TAG,"enable():  mBluetooth =" + mBluetooth +
                    " mBinding = " + mBinding);
        }

        synchronized(mReceiver) {
            mQuietEnableExternal = false;
            mEnableExternal = true;
            // waive WRITE_SECURE_SETTINGS permission check
            long callingIdentity = Binder.clearCallingIdentity();
            persistBluetoothSetting(BLUETOOTH_ON_BLUETOOTH);
            Binder.restoreCallingIdentity(callingIdentity);
            sendEnableMsg(false);
        }
        return true;
    }

    public boolean disable(boolean persist) {
        mContext.enforceCallingOrSelfPermission(BLUETOOTH_ADMIN_PERM,
                                                "Need BLUETOOTH ADMIN permissicacheNameAndAddresson");

        if ((Binder.getCallingUid() != Process.SYSTEM_UID) &&
            (!checkIfCallerIsForegroundUser())) {
            Log.w(TAG,"disable(): not allowed for non-active and non system user");
            return false;
        }

        if (DBG) {
            Log.d(TAG,"disable(): mBluetooth = " + mBluetooth +
                " mBinding = " + mBinding);
        }

        synchronized(mReceiver) {
            if (persist) {
                // waive WRITE_SECURE_SETTINGS permission check
                long callingIdentity = Binder.clearCallingIdentity();
                persistBluetoothSetting(BLUETOOTH_OFF);
                Binder.restoreCallingIdentity(callingIdentity);
            }
            mEnableExternal = false;
            sendDisableMsg();
        }
        return true;
    }

    public void unbindAndFinish() {
        if (DBG) {
            Log.d(TAG,"unbindAndFinish(): " + mBluetooth +
                " mBinding = " + mBinding);
        }

        synchronized (mConnection) {
            if (mUnbinding) return;
            mUnbinding = true;
            if (mBluetooth != null) {
                if (!mConnection.isGetNameAddressOnly()) {
                    //Unregister callback object
                    try {
                        mBluetooth.unregisterCallback(mBluetoothCallback);
                    } catch (RemoteException re) {
                        Log.e(TAG, "Unable to unregister BluetoothCallback",re);
                    }
                }
                if (DBG) Log.d(TAG, "Sending unbind request.");
                mBluetooth = null;
                //Unbind
                mContext.unbindService(mConnection);
                mUnbinding = false;
                mBinding = false;
            } else {
                mUnbinding=false;
            }
        }
    }

    public IBluetoothGatt getBluetoothGatt() {
        // sync protection
        return mBluetoothGatt;
    }

    @Override
    public boolean bindBluetoothProfileService(int bluetoothProfile,
            IBluetoothProfileServiceConnection proxy) {
        if (!mEnable) {
            if (DBG) {
                Log.d(TAG, "Trying to bind to profile: " + bluetoothProfile +
                        ", while Bluetooth was disabled");
            }
            return false;
        }
        synchronized (mProfileServices) {
            ProfileServiceConnections psc = mProfileServices.get(new Integer(bluetoothProfile));
            if (psc == null) {
                if (DBG) {
                    Log.d(TAG, "Creating new ProfileServiceConnections object for"
                            + " profile: " + bluetoothProfile);
                }

                if (bluetoothProfile != BluetoothProfile.HEADSET) return false;

                Intent intent = new Intent(IBluetoothHeadset.class.getName());
                psc = new ProfileServiceConnections(intent);
                if (!psc.bindService()) return false;

                mProfileServices.put(new Integer(bluetoothProfile), psc);
            }
        }

        // Introducing a delay to give the client app time to prepare
        Message addProxyMsg = mHandler.obtainMessage(MESSAGE_ADD_PROXY_DELAYED);
        addProxyMsg.arg1 = bluetoothProfile;
        addProxyMsg.obj = proxy;
        mHandler.sendMessageDelayed(addProxyMsg, ADD_PROXY_DELAY_MS);
        return true;
    }

    @Override
    public void unbindBluetoothProfileService(int bluetoothProfile,
            IBluetoothProfileServiceConnection proxy) {
        synchronized (mProfileServices) {
            ProfileServiceConnections psc = mProfileServices.get(new Integer(bluetoothProfile));
            if (psc == null) {
                return;
            }
            psc.removeProxy(proxy);
        }
    }

    private void unbindAllBluetoothProfileServices() {
        synchronized (mProfileServices) {
            for (Integer i : mProfileServices.keySet()) {
                ProfileServiceConnections psc = mProfileServices.get(i);
                try {
                    mContext.unbindService(psc);
                } catch (IllegalArgumentException e) {
                    Log.e(TAG, "Unable to unbind service with intent: " + psc.mIntent, e);
                }
                psc.removeAllProxies();
            }
            mProfileServices.clear();
        }
    }

    /**
     * This class manages the clients connected to a given ProfileService
     * and maintains the connection with that service.
     */
    final private class ProfileServiceConnections implements ServiceConnection,
            IBinder.DeathRecipient {
        final RemoteCallbackList<IBluetoothProfileServiceConnection> mProxies =
                new RemoteCallbackList <IBluetoothProfileServiceConnection>();
        IBinder mService;
        ComponentName mClassName;
        Intent mIntent;

        ProfileServiceConnections(Intent intent) {
            mService = null;
            mClassName = null;
            mIntent = intent;
        }

        private boolean bindService() {
            if (mIntent != null && mService == null &&
                    doBind(mIntent, this, 0, UserHandle.CURRENT_OR_SELF)) {
                Message msg = mHandler.obtainMessage(MESSAGE_BIND_PROFILE_SERVICE);
                msg.obj = this;
                mHandler.sendMessageDelayed(msg, TIMEOUT_BIND_MS);
                return true;
            }
            Log.w(TAG, "Unable to bind with intent: " + mIntent);
            return false;
        }

        private void addProxy(IBluetoothProfileServiceConnection proxy) {
            mProxies.register(proxy);
            if (mService != null) {
                try{
                    proxy.onServiceConnected(mClassName, mService);
                } catch (RemoteException e) {
                    Log.e(TAG, "Unable to connect to proxy", e);
                }
            } else {
                if (!mHandler.hasMessages(MESSAGE_BIND_PROFILE_SERVICE, this)) {
                    Message msg = mHandler.obtainMessage(MESSAGE_BIND_PROFILE_SERVICE);
                    msg.obj = this;
                    mHandler.sendMessage(msg);
                }
            }
        }

        private void removeProxy(IBluetoothProfileServiceConnection proxy) {
            if (proxy != null) {
                if (mProxies.unregister(proxy)) {
                    try {
                        proxy.onServiceDisconnected(mClassName);
                    } catch (RemoteException e) {
                        Log.e(TAG, "Unable to disconnect proxy", e);
                    }
                }
            } else {
                Log.w(TAG, "Trying to remove a null proxy");
            }
        }

        private void removeAllProxies() {
            onServiceDisconnected(mClassName);
            mProxies.kill();
        }

        @Override
        public void onServiceConnected(ComponentName className, IBinder service) {
            // remove timeout message
            mHandler.removeMessages(MESSAGE_BIND_PROFILE_SERVICE, this);
            mService = service;
            mClassName = className;
            try {
                mService.linkToDeath(this, 0);
            } catch (RemoteException e) {
                Log.e(TAG, "Unable to linkToDeath", e);
            }
            int n = mProxies.beginBroadcast();
            for (int i = 0; i < n; i++) {
                try {
                    mProxies.getBroadcastItem(i).onServiceConnected(className, service);
                } catch (RemoteException e) {
                    Log.e(TAG, "Unable to connect to proxy", e);
                }
            }
            mProxies.finishBroadcast();
        }

        @Override
        public void onServiceDisconnected(ComponentName className) {
            if (mService == null) {
                return;
            }
            mService.unlinkToDeath(this, 0);
            mService = null;
            mClassName = null;
            int n = mProxies.beginBroadcast();
            for (int i = 0; i < n; i++) {
                try {
                    mProxies.getBroadcastItem(i).onServiceDisconnected(className);
                } catch (RemoteException e) {
                    Log.e(TAG, "Unable to disconnect from proxy", e);
                }
            }
            mProxies.finishBroadcast();
        }

        @Override
        public void binderDied() {
            if (DBG) {
                Log.w(TAG, "Profile service for profile: " + mClassName
                        + " died.");
            }
            onServiceDisconnected(mClassName);
            // Trigger rebind
            Message msg = mHandler.obtainMessage(MESSAGE_BIND_PROFILE_SERVICE);
            msg.obj = this;
            mHandler.sendMessageDelayed(msg, TIMEOUT_BIND_MS);
        }
    }

    private void sendBluetoothStateCallback(boolean isUp) {
        int n = mStateChangeCallbacks.beginBroadcast();
        if (DBG) Log.d(TAG,"Broadcasting onBluetoothStateChange("+isUp+") to " + n + " receivers.");
        for (int i=0; i <n;i++) {
            try {
                mStateChangeCallbacks.getBroadcastItem(i).onBluetoothStateChange(isUp);
            } catch (RemoteException e) {
                Log.e(TAG, "Unable to call onBluetoothStateChange() on callback #" + i , e);
            }
        }
        mStateChangeCallbacks.finishBroadcast();
    }

    /**
     * Inform BluetoothAdapter instances that Adapter service is up
     */
    private void sendBluetoothServiceUpCallback() {
        if (!mConnection.isGetNameAddressOnly()) {
            if (DBG) Log.d(TAG,"Calling onBluetoothServiceUp callbacks");
            int n = mCallbacks.beginBroadcast();
            Log.d(TAG,"Broadcasting onBluetoothServiceUp() to " + n + " receivers.");
            for (int i=0; i <n;i++) {
                try {
                    mCallbacks.getBroadcastItem(i).onBluetoothServiceUp(mBluetooth);
                }  catch (RemoteException e) {
                    Log.e(TAG, "Unable to call onBluetoothServiceUp() on callback #" + i, e);
                }
            }
            mCallbacks.finishBroadcast();
        }
    }
    /**
     * Inform BluetoothAdapter instances that Adapter service is down
     */
    private void sendBluetoothServiceDownCallback() {
        if (!mConnection.isGetNameAddressOnly()) {
            if (DBG) Log.d(TAG,"Calling onBluetoothServiceDown callbacks");
            int n = mCallbacks.beginBroadcast();
            Log.d(TAG,"Broadcasting onBluetoothServiceDown() to " + n + " receivers.");
            for (int i=0; i <n;i++) {
                try {
                    mCallbacks.getBroadcastItem(i).onBluetoothServiceDown();
                }  catch (RemoteException e) {
                    Log.e(TAG, "Unable to call onBluetoothServiceDown() on callback #" + i, e);
                }
            }
            mCallbacks.finishBroadcast();
        }
    }
    public String getAddress() {
        mContext.enforceCallingOrSelfPermission(BLUETOOTH_PERM,
                                                "Need BLUETOOTH permission");

        if ((Binder.getCallingUid() != Process.SYSTEM_UID) &&
            (!checkIfCallerIsForegroundUser())) {
            Log.w(TAG,"getAddress(): not allowed for non-active and non system user");
            return null;
        }

        synchronized(mConnection) {
            if (mBluetooth != null) {
                try {
                    return mBluetooth.getAddress();
                } catch (RemoteException e) {
                    Log.e(TAG, "getAddress(): Unable to retrieve address remotely..Returning cached address",e);
                }
            }
        }
        // mAddress is accessed from outside.
        // It is alright without a lock. Here, bluetooth is off, no other thread is
        // changing mAddress
        return mAddress;
    }

    public String getName() {
        mContext.enforceCallingOrSelfPermission(BLUETOOTH_PERM,
                                                "Need BLUETOOTH permission");

        if ((Binder.getCallingUid() != Process.SYSTEM_UID) &&
            (!checkIfCallerIsForegroundUser())) {
            Log.w(TAG,"getName(): not allowed for non-active and non system user");
            return null;
        }

        synchronized(mConnection) {
            if (mBluetooth != null) {
                try {
                    return mBluetooth.getName();
                } catch (RemoteException e) {
                    Log.e(TAG, "getName(): Unable to retrieve name remotely..Returning cached name",e);
                }
            }
        }
        // mName is accessed from outside.
        // It alright without a lock. Here, bluetooth is off, no other thread is
        // changing mName
        return mName;
    }

    private class BluetoothServiceConnection implements ServiceConnection {

        private boolean mGetNameAddressOnly;

        public void setGetNameAddressOnly(boolean getOnly) {
            mGetNameAddressOnly = getOnly;
        }

        public boolean isGetNameAddressOnly() {
            return mGetNameAddressOnly;
        }

        public void onServiceConnected(ComponentName className, IBinder service) {
            if (DBG) Log.d(TAG, "BluetoothServiceConnection: " + className.getClassName());
            Message msg = mHandler.obtainMessage(MESSAGE_BLUETOOTH_SERVICE_CONNECTED);
            // TBD if (className.getClassName().equals(IBluetooth.class.getName())) {
            if (className.getClassName().equals("com.android.bluetooth.btservice.AdapterService")) {
                msg.arg1 = SERVICE_IBLUETOOTH;
                // } else if (className.getClassName().equals(IBluetoothGatt.class.getName())) {
            } else if (className.getClassName().equals("com.android.bluetooth.gatt.GattService")) {
                msg.arg1 = SERVICE_IBLUETOOTHGATT;
            } else {
                Log.e(TAG, "Unknown service connected: " + className.getClassName());
                return;
            }
            msg.obj = service;
            mHandler.sendMessage(msg);
        }

        public void onServiceDisconnected(ComponentName className) {
            // Called if we unexpected disconnected.
            if (DBG) Log.d(TAG, "BluetoothServiceConnection, disconnected: " +
                           className.getClassName());
            Message msg = mHandler.obtainMessage(MESSAGE_BLUETOOTH_SERVICE_DISCONNECTED);
            if (className.getClassName().equals("com.android.bluetooth.btservice.AdapterService")) {
                msg.arg1 = SERVICE_IBLUETOOTH;
            } else if (className.getClassName().equals("com.android.bluetooth.gatt.GattService")) {
                msg.arg1 = SERVICE_IBLUETOOTHGATT;
            } else {
                Log.e(TAG, "Unknown service disconnected: " + className.getClassName());
                return;
            }
            mHandler.sendMessage(msg);
        }
    }

    private BluetoothServiceConnection mConnection = new BluetoothServiceConnection();

    private class BluetoothHandler extends Handler {
        public BluetoothHandler(Looper looper) {
            super(looper);
        }

        @Override
        public void handleMessage(Message msg) {
            if (DBG) Log.d (TAG, "Message: " + msg.what);
            switch (msg.what) {
                case MESSAGE_GET_NAME_AND_ADDRESS: {
                    if (DBG) Log.d(TAG,"MESSAGE_GET_NAME_AND_ADDRESS");
                    synchronized(mConnection) {
                        //Start bind request
                        if ((mBluetooth == null) && (!mBinding)) {
                            if (DBG) Log.d(TAG, "Binding to service to get name and address");
                            mConnection.setGetNameAddressOnly(true);
                            //Start bind timeout and bind
                            Message timeoutMsg = mHandler.obtainMessage(MESSAGE_TIMEOUT_BIND);
                            mHandler.sendMessageDelayed(timeoutMsg,TIMEOUT_BIND_MS);
                            Intent i = new Intent(IBluetooth.class.getName());
                            if (!doBind(i, mConnection,
                                    Context.BIND_AUTO_CREATE | Context.BIND_IMPORTANT,
                                    UserHandle.CURRENT)) {
                                mHandler.removeMessages(MESSAGE_TIMEOUT_BIND);
                            } else {
                                mBinding = true;
                            }
                        }
                        else {
                            Message saveMsg= mHandler.obtainMessage(MESSAGE_SAVE_NAME_AND_ADDRESS);
                            saveMsg.arg1 = 0;
                            if (mBluetooth != null) {
                                mHandler.sendMessage(saveMsg);
                            } else {
                                // if enable is also called to bind the service
                                // wait for MESSAGE_BLUETOOTH_SERVICE_CONNECTED
                                mHandler.sendMessageDelayed(saveMsg, TIMEOUT_SAVE_MS);
                            }
                        }
                    }
                    break;
                }
                case MESSAGE_SAVE_NAME_AND_ADDRESS: {
                    boolean unbind = false;
                    if (DBG) Log.d(TAG,"MESSAGE_SAVE_NAME_AND_ADDRESS");
                    synchronized(mConnection) {
                        if (!mEnable && mBluetooth != null) {
                            try {
                                mBluetooth.enable();
                            } catch (RemoteException e) {
                                Log.e(TAG,"Unable to call enable()",e);
                            }
                        }
                    }
                    if (mBluetooth != null) waitForOnOff(true, false);
                    synchronized(mConnection) {
                        if (mBluetooth != null) {
                            String name =  null;
                            String address = null;
                            try {
                                name =  mBluetooth.getName();
                                address = mBluetooth.getAddress();
                            } catch (RemoteException re) {
                                Log.e(TAG,"",re);
                            }

                            if (name != null && address != null) {
                                storeNameAndAddress(name,address);
                                if (mConnection.isGetNameAddressOnly()) {
                                    unbind = true;
                                }
                            } else {
                                if (msg.arg1 < MAX_SAVE_RETRIES) {
                                    Message retryMsg = mHandler.obtainMessage(MESSAGE_SAVE_NAME_AND_ADDRESS);
                                    retryMsg.arg1= 1+msg.arg1;
                                    if (DBG) Log.d(TAG,"Retrying name/address remote retrieval and save.....Retry count =" + retryMsg.arg1);
                                    mHandler.sendMessageDelayed(retryMsg, TIMEOUT_SAVE_MS);
                                } else {
                                    Log.w(TAG,"Maximum name/address remote retrieval retry exceeded");
                                    if (mConnection.isGetNameAddressOnly()) {
                                        unbind = true;
                                    }
                                }
                            }
                            if (!mEnable) {
                                try {
                                    mBluetooth.disable();
                                } catch (RemoteException e) {
                                    Log.e(TAG,"Unable to call disable()",e);
                                }
                            }
                        } else {
                            // rebind service by Request GET NAME AND ADDRESS
                            // if service is unbinded by disable or
                            // MESSAGE_BLUETOOTH_SERVICE_CONNECTED is not received
                            Message getMsg = mHandler.obtainMessage(MESSAGE_GET_NAME_AND_ADDRESS);
                            mHandler.sendMessage(getMsg);
                        }
                    }
                    if (!mEnable && mBluetooth != null) waitForOnOff(false, true);
                    if (unbind) {
                        unbindAndFinish();
                    }
                    break;
                }
                case MESSAGE_ENABLE:
                    if (DBG) {
                        Log.d(TAG, "MESSAGE_ENABLE: mBluetooth = " + mBluetooth);
                    }
                    mHandler.removeMessages(MESSAGE_RESTART_BLUETOOTH_SERVICE);
                    mEnable = true;
                    handleEnable(msg.arg1 == 1);
                    break;

                case MESSAGE_DISABLE:
                    mHandler.removeMessages(MESSAGE_RESTART_BLUETOOTH_SERVICE);
                    if (mEnable && mBluetooth != null) {
                        waitForOnOff(true, false);
                        mEnable = false;
                        handleDisable();
                        waitForOnOff(false, false);
                    } else {
                        mEnable = false;
                        handleDisable();
                    }
                    break;

                case MESSAGE_REGISTER_ADAPTER:
                {
                    IBluetoothManagerCallback callback = (IBluetoothManagerCallback) msg.obj;
                    boolean added = mCallbacks.register(callback);
                    Log.d(TAG,"Added callback: " +  (callback == null? "null": callback)  +":" +added );
                }
                    break;
                case MESSAGE_UNREGISTER_ADAPTER:
                {
                    IBluetoothManagerCallback callback = (IBluetoothManagerCallback) msg.obj;
                    boolean removed = mCallbacks.unregister(callback);
                    Log.d(TAG,"Removed callback: " +  (callback == null? "null": callback)  +":" + removed);
                    break;
                }
                case MESSAGE_REGISTER_STATE_CHANGE_CALLBACK:
                {
                    IBluetoothStateChangeCallback callback = (IBluetoothStateChangeCallback) msg.obj;
                    if (callback != null) {
                        mStateChangeCallbacks.register(callback);
                    }
                    break;
                }
                case MESSAGE_UNREGISTER_STATE_CHANGE_CALLBACK:
                {
                    IBluetoothStateChangeCallback callback = (IBluetoothStateChangeCallback) msg.obj;
                    if (callback != null) {
                        mStateChangeCallbacks.unregister(callback);
                    }
                    break;
                }
                case MESSAGE_ADD_PROXY_DELAYED:
                {
                    ProfileServiceConnections psc = mProfileServices.get(
                            new Integer(msg.arg1));
                    if (psc == null) {
                        break;
                    }
                    IBluetoothProfileServiceConnection proxy =
                            (IBluetoothProfileServiceConnection) msg.obj;
                    psc.addProxy(proxy);
                    break;
                }
                case MESSAGE_BIND_PROFILE_SERVICE:
                {
                    ProfileServiceConnections psc = (ProfileServiceConnections) msg.obj;
                    removeMessages(MESSAGE_BIND_PROFILE_SERVICE, msg.obj);
                    if (psc == null) {
                        break;
                    }
                    psc.bindService();
                    break;
                }
                case MESSAGE_BLUETOOTH_SERVICE_CONNECTED:
                {
                    if (DBG) Log.d(TAG,"MESSAGE_BLUETOOTH_SERVICE_CONNECTED: " + msg.arg1);

                    IBinder service = (IBinder) msg.obj;
                    synchronized(mConnection) {
                        if (msg.arg1 == SERVICE_IBLUETOOTHGATT) {
                            mBluetoothGatt = IBluetoothGatt.Stub.asInterface(service);
                            break;
                        } // else must be SERVICE_IBLUETOOTH

                        //Remove timeout
                        mHandler.removeMessages(MESSAGE_TIMEOUT_BIND);

                        mBinding = false;
                        mBluetooth = IBluetooth.Stub.asInterface(service);

                        try {
                            boolean enableHciSnoopLog = (Settings.Secure.getInt(mContentResolver,
                                Settings.Secure.BLUETOOTH_HCI_LOG, 0) == 1);
                            if (!mBluetooth.configHciSnoopLog(enableHciSnoopLog)) {
                                Log.e(TAG,"IBluetooth.configHciSnoopLog return false");
                            }
                        } catch (RemoteException e) {
                            Log.e(TAG,"Unable to call configHciSnoopLog", e);
                        }

                        if (mConnection.isGetNameAddressOnly()) {
                            //Request GET NAME AND ADDRESS
                            Message getMsg = mHandler.obtainMessage(MESSAGE_GET_NAME_AND_ADDRESS);
                            mHandler.sendMessage(getMsg);
                            if (!mEnable) return;
                        }

                        mConnection.setGetNameAddressOnly(false);
                        //Register callback object
                        try {
                            mBluetooth.registerCallback(mBluetoothCallback);
                        } catch (RemoteException re) {
                            Log.e(TAG, "Unable to register BluetoothCallback",re);
                        }
                        //Inform BluetoothAdapter instances that service is up
                        sendBluetoothServiceUpCallback();

                        //Do enable request
                        try {
                            if (mQuietEnable == false) {
                                if(!mBluetooth.enable()) {
                                    Log.e(TAG,"IBluetooth.enable() returned false");
                                }
                            }
                            else
                            {
                                if(!mBluetooth.enableNoAutoConnect()) {
                                    Log.e(TAG,"IBluetooth.enableNoAutoConnect() returned false");
                                }
                            }
                        } catch (RemoteException e) {
                            Log.e(TAG,"Unable to call enable()",e);
                        }
                    }

                    if (!mEnable) {
                        waitForOnOff(true, false);
                        handleDisable();
                        waitForOnOff(false, false);
                    }
                    break;
                }
                case MESSAGE_TIMEOUT_BIND: {
                    Log.e(TAG, "MESSAGE_TIMEOUT_BIND");
                    synchronized(mConnection) {
                        mBinding = false;
                    }
                    break;
                }
                case MESSAGE_BLUETOOTH_STATE_CHANGE:
                {
                    int prevState = msg.arg1;
                    int newState = msg.arg2;
                    if (DBG) Log.d(TAG, "MESSAGE_BLUETOOTH_STATE_CHANGE: prevState = " + prevState + ", newState=" + newState);
                    mState = newState;
                    bluetoothStateChangeHandler(prevState, newState);
                    // handle error state transition case from TURNING_ON to OFF
                    // unbind and rebind bluetooth service and enable bluetooth
                    if ((prevState == BluetoothAdapter.STATE_TURNING_ON) &&
                        (newState == BluetoothAdapter.STATE_OFF) &&
                        (mBluetooth != null) && mEnable) {
                        recoverBluetoothServiceFromError();
                    }
                    if (newState == BluetoothAdapter.STATE_ON) {
                        // bluetooth is working, reset the counter
                        if (mErrorRecoveryRetryCounter != 0) {
                            Log.w(TAG, "bluetooth is recovered from error");
                            mErrorRecoveryRetryCounter = 0;
                        }
                    }
                    break;
                }
                case MESSAGE_BLUETOOTH_SERVICE_DISCONNECTED:
                {
                    Log.e(TAG, "MESSAGE_BLUETOOTH_SERVICE_DISCONNECTED: " + msg.arg1);
                    synchronized(mConnection) {
                        if (msg.arg1 == SERVICE_IBLUETOOTH) {
                            // if service is unbinded already, do nothing and return
                            if (mBluetooth == null) break;
                            mBluetooth = null;
                        } else if (msg.arg1 == SERVICE_IBLUETOOTHGATT) {
                            mBluetoothGatt = null;
                            break;
                        } else {
                            Log.e(TAG, "Bad msg.arg1: " + msg.arg1);
                            break;
                        }
                    }

                    if (mEnable) {
                        mEnable = false;
                        // Send a Bluetooth Restart message
                        Message restartMsg = mHandler.obtainMessage(
                            MESSAGE_RESTART_BLUETOOTH_SERVICE);
                        mHandler.sendMessageDelayed(restartMsg,
                            SERVICE_RESTART_TIME_MS);
                    }

                    if (!mConnection.isGetNameAddressOnly()) {
                        sendBluetoothServiceDownCallback();

                        // Send BT state broadcast to update
                        // the BT icon correctly
                        if ((mState == BluetoothAdapter.STATE_TURNING_ON) ||
                            (mState == BluetoothAdapter.STATE_ON)) {
                            bluetoothStateChangeHandler(BluetoothAdapter.STATE_ON,
                                                        BluetoothAdapter.STATE_TURNING_OFF);
                            mState = BluetoothAdapter.STATE_TURNING_OFF;
                        }
                        if (mState == BluetoothAdapter.STATE_TURNING_OFF) {
                            bluetoothStateChangeHandler(BluetoothAdapter.STATE_TURNING_OFF,
                                                        BluetoothAdapter.STATE_OFF);
                        }

                        mHandler.removeMessages(MESSAGE_BLUETOOTH_STATE_CHANGE);
                        mState = BluetoothAdapter.STATE_OFF;
                    }
                    break;
                }
                case MESSAGE_RESTART_BLUETOOTH_SERVICE:
                {
                    Log.d(TAG, "MESSAGE_RESTART_BLUETOOTH_SERVICE:"
                        +" Restart IBluetooth service");
                    /* Enable without persisting the setting as
                     it doesnt change when IBluetooth
                     service restarts */
                    mEnable = true;
                    handleEnable(mQuietEnable);
                    break;
                }

                case MESSAGE_TIMEOUT_UNBIND:
                {
                    Log.e(TAG, "MESSAGE_TIMEOUT_UNBIND");
                    synchronized(mConnection) {
                        mUnbinding = false;
                    }
                    break;
                }

                case MESSAGE_USER_SWITCHED:
                {
                    if (DBG) {
                        Log.d(TAG, "MESSAGE_USER_SWITCHED");
                    }
                    mHandler.removeMessages(MESSAGE_USER_SWITCHED);
                    /* disable and enable BT when detect a user switch */
                    if (mEnable && mBluetooth != null) {
                        synchronized (mConnection) {
                            if (mBluetooth != null) {
                                //Unregister callback object
                                try {
                                    mBluetooth.unregisterCallback(mBluetoothCallback);
                                } catch (RemoteException re) {
                                    Log.e(TAG, "Unable to unregister",re);
                                }
                            }
                        }

                        if (mState == BluetoothAdapter.STATE_TURNING_OFF) {
                            // MESSAGE_USER_SWITCHED happened right after MESSAGE_ENABLE
                            bluetoothStateChangeHandler(mState, BluetoothAdapter.STATE_OFF);
                            mState = BluetoothAdapter.STATE_OFF;
                        }
                        if (mState == BluetoothAdapter.STATE_OFF) {
                            bluetoothStateChangeHandler(mState, BluetoothAdapter.STATE_TURNING_ON);
                            mState = BluetoothAdapter.STATE_TURNING_ON;
                        }

                        waitForOnOff(true, false);

                        if (mState == BluetoothAdapter.STATE_TURNING_ON) {
                            bluetoothStateChangeHandler(mState, BluetoothAdapter.STATE_ON);
                        }

                        unbindAllBluetoothProfileServices();
                        // disable
                        handleDisable();
                        // Pbap service need receive STATE_TURNING_OFF intent to close
                        bluetoothStateChangeHandler(BluetoothAdapter.STATE_ON,
                                                    BluetoothAdapter.STATE_TURNING_OFF);

                        waitForOnOff(false, true);

                        bluetoothStateChangeHandler(BluetoothAdapter.STATE_TURNING_OFF,
                                                    BluetoothAdapter.STATE_OFF);
                        sendBluetoothServiceDownCallback();
                        synchronized (mConnection) {
                            if (mBluetooth != null) {
                                mBluetooth = null;
                                //Unbind
                                mContext.unbindService(mConnection);
                            }
                        }
                        SystemClock.sleep(100);

                        mHandler.removeMessages(MESSAGE_BLUETOOTH_STATE_CHANGE);
                        mState = BluetoothAdapter.STATE_OFF;
                        // enable
                        handleEnable(mQuietEnable);
                    } else if (mBinding || mBluetooth != null) {
                        Message userMsg = mHandler.obtainMessage(MESSAGE_USER_SWITCHED);
                        userMsg.arg2 = 1 + msg.arg2;
                        // if user is switched when service is being binding
                        // delay sending MESSAGE_USER_SWITCHED
                        mHandler.sendMessageDelayed(userMsg, USER_SWITCHED_TIME_MS);
                        if (DBG) {
                            Log.d(TAG, "delay MESSAGE_USER_SWITCHED " + userMsg.arg2);
                        }
                    }
                    break;
                }
            }
        }
    }

    private void handleEnable(boolean quietMode) {
        mQuietEnable = quietMode;

        synchronized(mConnection) {
            if ((mBluetooth == null) && (!mBinding)) {
                //Start bind timeout and bind
                Message timeoutMsg=mHandler.obtainMessage(MESSAGE_TIMEOUT_BIND);
                mHandler.sendMessageDelayed(timeoutMsg,TIMEOUT_BIND_MS);
                mConnection.setGetNameAddressOnly(false);
                Intent i = new Intent(IBluetooth.class.getName());
                if (!doBind(i, mConnection,Context.BIND_AUTO_CREATE | Context.BIND_IMPORTANT,
                        UserHandle.CURRENT)) {
                    mHandler.removeMessages(MESSAGE_TIMEOUT_BIND);
                } else {
                    mBinding = true;
                }
            } else if (mBluetooth != null) {
                if (mConnection.isGetNameAddressOnly()) {
                    // if GetNameAddressOnly is set, we can clear this flag,
                    // so the service won't be unbind
                    // after name and address are saved
                    mConnection.setGetNameAddressOnly(false);
                    //Register callback object
                    try {
                        mBluetooth.registerCallback(mBluetoothCallback);
                    } catch (RemoteException re) {
                        Log.e(TAG, "Unable to register BluetoothCallback",re);
                    }
                    //Inform BluetoothAdapter instances that service is up
                    sendBluetoothServiceUpCallback();
                }

                //Enable bluetooth
                try {
                    if (!mQuietEnable) {
                        if(!mBluetooth.enable()) {
                            Log.e(TAG,"IBluetooth.enable() returned false");
                        }
                    }
                    else {
                        if(!mBluetooth.enableNoAutoConnect()) {
                            Log.e(TAG,"IBluetooth.enableNoAutoConnect() returned false");
                        }
                    }
                } catch (RemoteException e) {
                    Log.e(TAG,"Unable to call enable()",e);
                }
            }
        }
    }

    boolean doBind(Intent intent, ServiceConnection conn, int flags, UserHandle user) {
        ComponentName comp = intent.resolveSystemService(mContext.getPackageManager(), 0);
        intent.setComponent(comp);
        if (comp == null || !mContext.bindServiceAsUser(intent, conn, flags, user)) {
            Log.e(TAG, "Fail to bind to: " + intent);
            return false;
        }
        return true;
    }

    private void handleDisable() {
        synchronized(mConnection) {
            // don't need to disable if GetNameAddressOnly is set,
            // service will be unbinded after Name and Address are saved
            if ((mBluetooth != null) && (!mConnection.isGetNameAddressOnly())) {
                if (DBG) Log.d(TAG,"Sending off request.");

                try {
                    if(!mBluetooth.disable()) {
                        Log.e(TAG,"IBluetooth.disable() returned false");
                    }
                } catch (RemoteException e) {
                    Log.e(TAG,"Unable to call disable()",e);
                }
            }
        }
    }

    private boolean checkIfCallerIsForegroundUser() {
        int foregroundUser;
        int callingUser = UserHandle.getCallingUserId();
        int callingUid = Binder.getCallingUid();
        long callingIdentity = Binder.clearCallingIdentity();
        UserManager um = (UserManager) mContext.getSystemService(Context.USER_SERVICE);
        UserInfo ui = um.getProfileParent(callingUser);
        int parentUser = (ui != null) ? ui.id : UserHandle.USER_NULL;
        int callingAppId = UserHandle.getAppId(callingUid);
        boolean valid = false;
        try {
            foregroundUser = ActivityManager.getCurrentUser();
            valid = (callingUser == foregroundUser) ||
                    parentUser == foregroundUser    ||
                    callingAppId == Process.NFC_UID ||
                    callingAppId == mSystemUiUid;
            if (DBG) {
                Log.d(TAG, "checkIfCallerIsForegroundUser: valid=" + valid
                    + " callingUser=" + callingUser
                    + " parentUser=" + parentUser
                    + " foregroundUser=" + foregroundUser);
            }
        } finally {
            Binder.restoreCallingIdentity(callingIdentity);
        }
        return valid;
    }

    private void bluetoothStateChangeHandler(int prevState, int newState) {
        if (prevState != newState) {
            //Notify all proxy objects first of adapter state change
            if (newState == BluetoothAdapter.STATE_ON || newState == BluetoothAdapter.STATE_OFF) {
                boolean isUp = (newState==BluetoothAdapter.STATE_ON);
                sendBluetoothStateCallback(isUp);

                if (isUp) {
                    // connect to GattService
                    if (mContext.getPackageManager().hasSystemFeature(
                                                     PackageManager.FEATURE_BLUETOOTH_LE)) {
                        Intent i = new Intent(IBluetoothGatt.class.getName());
                        doBind(i, mConnection, Context.BIND_AUTO_CREATE | Context.BIND_IMPORTANT,
                                UserHandle.CURRENT);
                    }
                } else {
                    //If Bluetooth is off, send service down event to proxy objects, and unbind
                    if (!isUp && canUnbindBluetoothService()) {
                        unbindAllBluetoothProfileServices();
                        sendBluetoothServiceDownCallback();
                        unbindAndFinish();
                    }
                }
            }

            //Send broadcast message to everyone else
            Intent intent = new Intent(BluetoothAdapter.ACTION_STATE_CHANGED);
            intent.putExtra(BluetoothAdapter.EXTRA_PREVIOUS_STATE, prevState);
            intent.putExtra(BluetoothAdapter.EXTRA_STATE, newState);
            intent.addFlags(Intent.FLAG_RECEIVER_REGISTERED_ONLY_BEFORE_BOOT);
            if (DBG) Log.d(TAG,"Bluetooth State Change Intent: " + prevState + " -> " + newState);
            mContext.sendBroadcastAsUser(intent, UserHandle.ALL,
                    BLUETOOTH_PERM);
        }
    }

    /**
     *  if on is true, wait for state become ON
     *  if off is true, wait for state become OFF
     *  if both on and off are false, wait for state not ON
     */
    private boolean waitForOnOff(boolean on, boolean off) {
        int i = 0;
        while (i < 10) {
            synchronized(mConnection) {
                try {
                    if (mBluetooth == null) break;
                    if (on) {
                        if (mBluetooth.getState() == BluetoothAdapter.STATE_ON) return true;
                    } else if (off) {
                        if (mBluetooth.getState() == BluetoothAdapter.STATE_OFF) return true;
                    } else {
                        if (mBluetooth.getState() != BluetoothAdapter.STATE_ON) return true;
                    }
                } catch (RemoteException e) {
                    Log.e(TAG, "getState()", e);
                    break;
                }
            }
            if (on || off) {
                SystemClock.sleep(300);
            } else {
                SystemClock.sleep(50);
            }
            i++;
        }
        Log.e(TAG,"waitForOnOff time out");
        return false;
    }

    private void sendDisableMsg() {
        mHandler.sendMessage(mHandler.obtainMessage(MESSAGE_DISABLE));
    }

    private void sendEnableMsg(boolean quietMode) {
        mHandler.sendMessage(mHandler.obtainMessage(MESSAGE_ENABLE,
                             quietMode ? 1 : 0, 0));
    }

    private boolean canUnbindBluetoothService() {
        synchronized(mConnection) {
            //Only unbind with mEnable flag not set
            //For race condition: disable and enable back-to-back
            //Avoid unbind right after enable due to callback from disable
            //Only unbind with Bluetooth at OFF state
            //Only unbind without any MESSAGE_BLUETOOTH_STATE_CHANGE message
            try {
                if (mEnable || (mBluetooth == null)) return false;
                if (mHandler.hasMessages(MESSAGE_BLUETOOTH_STATE_CHANGE)) return false;
                return (mBluetooth.getState() == BluetoothAdapter.STATE_OFF);
            } catch (RemoteException e) {
                Log.e(TAG, "getState()", e);
            }
        }
        return false;
    }

    private void recoverBluetoothServiceFromError() {
        Log.e(TAG,"recoverBluetoothServiceFromError");
        synchronized (mConnection) {
            if (mBluetooth != null) {
                //Unregister callback object
                try {
                    mBluetooth.unregisterCallback(mBluetoothCallback);
                } catch (RemoteException re) {
                    Log.e(TAG, "Unable to unregister",re);
                }
            }
        }

        SystemClock.sleep(500);

        // disable
        handleDisable();

        waitForOnOff(false, true);

        sendBluetoothServiceDownCallback();
        synchronized (mConnection) {
            if (mBluetooth != null) {
                mBluetooth = null;
                //Unbind
                mContext.unbindService(mConnection);
            }
        }

        mHandler.removeMessages(MESSAGE_BLUETOOTH_STATE_CHANGE);
        mState = BluetoothAdapter.STATE_OFF;

        mEnable = false;

        if (mErrorRecoveryRetryCounter++ < MAX_ERROR_RESTART_RETRIES) {
            // Send a Bluetooth Restart message to reenable bluetooth
            Message restartMsg = mHandler.obtainMessage(
                             MESSAGE_RESTART_BLUETOOTH_SERVICE);
            mHandler.sendMessageDelayed(restartMsg, ERROR_RESTART_TIME_MS);
        } else {
            // todo: notify user to power down and power up phone to make bluetooth work.
        }
    }

    @Override
    public void dump(FileDescriptor fd, PrintWriter writer, String[] args) {
        mContext.enforceCallingOrSelfPermission(android.Manifest.permission.DUMP, TAG);

<<<<<<< HEAD
        writer.println("enabled: " + mEnable);
        writer.println("state: " + mState);
        writer.println("address: " + mAddress);
        writer.println("name: " + mName);
=======
        writer.println("Bluetooth Status");
        writer.println("  enabled: " + mEnable);
        writer.println("  state: " + mState);
        writer.println("  address: " + mAddress);
        writer.println("  name: " + mName + "\n");

>>>>>>> 5f1a96fb
        if (mBluetooth == null) {
            writer.println("Bluetooth Service not connected");
        } else {
            try {
<<<<<<< HEAD
                writer.println(mBluetooth.dump());
=======
                writer.println("Bonded devices:");
                for (BluetoothDevice device : mBluetooth.getBondedDevices()) {
                    writer.println("  " + device.getAddress() +
                            " [" + DEVICE_TYPE_NAMES[device.getType()] + "] " +
                            device.getName());
                }
                writer.flush();

                ParcelFileDescriptor pfd = ParcelFileDescriptor.dup(fd);
                mBluetooth.dump(pfd);
                pfd.close();
>>>>>>> 5f1a96fb
            } catch (RemoteException re) {
                writer.println("RemoteException while calling Bluetooth Service");
            }
        }
    }
}<|MERGE_RESOLUTION|>--- conflicted
+++ resolved
@@ -1531,26 +1531,14 @@
     public void dump(FileDescriptor fd, PrintWriter writer, String[] args) {
         mContext.enforceCallingOrSelfPermission(android.Manifest.permission.DUMP, TAG);
 
-<<<<<<< HEAD
         writer.println("enabled: " + mEnable);
         writer.println("state: " + mState);
         writer.println("address: " + mAddress);
         writer.println("name: " + mName);
-=======
-        writer.println("Bluetooth Status");
-        writer.println("  enabled: " + mEnable);
-        writer.println("  state: " + mState);
-        writer.println("  address: " + mAddress);
-        writer.println("  name: " + mName + "\n");
-
->>>>>>> 5f1a96fb
         if (mBluetooth == null) {
             writer.println("Bluetooth Service not connected");
         } else {
             try {
-<<<<<<< HEAD
-                writer.println(mBluetooth.dump());
-=======
                 writer.println("Bonded devices:");
                 for (BluetoothDevice device : mBluetooth.getBondedDevices()) {
                     writer.println("  " + device.getAddress() +
@@ -1559,10 +1547,7 @@
                 }
                 writer.flush();
 
-                ParcelFileDescriptor pfd = ParcelFileDescriptor.dup(fd);
-                mBluetooth.dump(pfd);
-                pfd.close();
->>>>>>> 5f1a96fb
+                writer.println(mBluetooth.dump());
             } catch (RemoteException re) {
                 writer.println("RemoteException while calling Bluetooth Service");
             }
