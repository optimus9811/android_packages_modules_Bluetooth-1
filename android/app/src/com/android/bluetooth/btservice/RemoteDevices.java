--- conflicted
+++ resolved
@@ -275,7 +275,6 @@
                 return mRssi;
             }
         }
-
         /**
          * @return mDeviceType
          */
@@ -549,12 +548,8 @@
                             }
                             device.mUuids = newUuids;
                             if (sAdapterService.getState() == BluetoothAdapter.STATE_ON) {
-<<<<<<< HEAD
+                                sAdapterService.deviceUuidUpdated(bdDevice);
                                 sendUuidIntent(bdDevice, device);
-=======
-                                sAdapterService.deviceUuidUpdated(bdDevice);
-                                sendUuidIntent(bdDevice);
->>>>>>> a5c9e819
                             }
                             break;
                         case AbstractionLayer.BT_PROPERTY_TYPE_OF_DEVICE:
