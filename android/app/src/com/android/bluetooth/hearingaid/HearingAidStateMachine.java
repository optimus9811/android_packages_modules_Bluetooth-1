/*
 * Copyright 2018 The Android Open Source Project
 *
 * Licensed under the Apache License, Version 2.0 (the "License");
 * you may not use this file except in compliance with the License.
 * You may obtain a copy of the License at
 *
 *      http://www.apache.org/licenses/LICENSE-2.0
 *
 * Unless required by applicable law or agreed to in writing, software
 * distributed under the License is distributed on an "AS IS" BASIS,
 * WITHOUT WARRANTIES OR CONDITIONS OF ANY KIND, either express or implied.
 * See the License for the specific language governing permissions and
 * limitations under the License.
 */

/**
 * Bluetooth HearingAid StateMachine. There is one instance per remote device.
 *  - "Disconnected" and "Connected" are steady states.
 *  - "Connecting" and "Disconnecting" are transient states until the
 *     connection / disconnection is completed.
 *
 *
 *                        (Disconnected)
 *                           |       ^
 *                   CONNECT |       | DISCONNECTED
 *                           V       |
 *                 (Connecting)<--->(Disconnecting)
 *                           |       ^
 *                 CONNECTED |       | DISCONNECT
 *                           V       |
 *                          (Connected)
 * NOTES:
 *  - If state machine is in "Connecting" state and the remote device sends
 *    DISCONNECT request, the state machine transitions to "Disconnecting" state.
 *  - Similarly, if the state machine is in "Disconnecting" state and the remote device
 *    sends CONNECT request, the state machine transitions to "Connecting" state.
 *
 *                    DISCONNECT
 *    (Connecting) ---------------> (Disconnecting)
 *                 <---------------
 *                      CONNECT
 *
 */

package com.android.bluetooth.hearingaid;

import android.bluetooth.BluetoothDevice;
import android.bluetooth.BluetoothHearingAid;
import android.bluetooth.BluetoothProfile;
import android.content.Intent;
import android.os.Looper;
import android.os.Message;
import android.util.Log;

import com.android.bluetooth.btservice.ProfileService;
import com.android.internal.annotations.VisibleForTesting;
import com.android.internal.util.State;
import com.android.internal.util.StateMachine;

import java.io.FileDescriptor;
import java.io.PrintWriter;
import java.io.StringWriter;
import java.util.Scanner;

final class HearingAidStateMachine extends StateMachine {
    private static final boolean DBG = false;
    private static final String TAG = "HearingAidStateMachine";

    static final int CONNECT = 1;
    static final int DISCONNECT = 2;
    static final int CHECK_WHITELIST_CONNECTION = 3;
    @VisibleForTesting
    static final int STACK_EVENT = 101;
    private static final int CONNECT_TIMEOUT = 201;

    @VisibleForTesting(otherwise = VisibleForTesting.PRIVATE)
    static int sConnectTimeoutMs = 16000;
    @VisibleForTesting(otherwise = VisibleForTesting.PRIVATE)
    static int sDisconnectTimeoutMs = 16000;

    private Disconnected mDisconnected;
    private Connecting mConnecting;
    private Disconnecting mDisconnecting;
    private Connected mConnected;
    private int mLastConnectionState = -1;

    private HearingAidService mService;
    private HearingAidNativeInterface mNativeInterface;

    private final BluetoothDevice mDevice;

    HearingAidStateMachine(BluetoothDevice device, HearingAidService svc,
            HearingAidNativeInterface nativeInterface, Looper looper) {
        super(TAG, looper);
        mDevice = device;
        mService = svc;
        mNativeInterface = nativeInterface;

        mDisconnected = new Disconnected();
        mConnecting = new Connecting();
        mDisconnecting = new Disconnecting();
        mConnected = new Connected();

        addState(mDisconnected);
        addState(mConnecting);
        addState(mDisconnecting);
        addState(mConnected);

        setInitialState(mDisconnected);
    }

    static HearingAidStateMachine make(BluetoothDevice device, HearingAidService svc,
            HearingAidNativeInterface nativeInterface, Looper looper) {
        Log.i(TAG, "make for device " + device);
        HearingAidStateMachine HearingAidSm = new HearingAidStateMachine(device, svc,
                nativeInterface, looper);
        HearingAidSm.start();
        return HearingAidSm;
    }

    public void doQuit() {
        log("doQuit for device " + mDevice);
        quitNow();
    }

    public void cleanup() {
        log("cleanup for device " + mDevice);
    }

    @VisibleForTesting
    class Disconnected extends State {
        @Override
        public void enter() {
            Log.i(TAG, "Enter Disconnected(" + mDevice + "): " + messageWhatToString(
                    getCurrentMessage().what));

            removeDeferredMessages(DISCONNECT);

            if (mLastConnectionState != -1) {
                // Don't broadcast during startup
                broadcastConnectionState(BluetoothProfile.STATE_DISCONNECTED,
                        mLastConnectionState);
            }
        }

        @Override
        public void exit() {
            log("Exit Disconnected(" + mDevice + "): " + messageWhatToString(
                    getCurrentMessage().what));
            mLastConnectionState = BluetoothProfile.STATE_DISCONNECTED;
        }

        @Override
        public boolean processMessage(Message message) {
            log("Disconnected process message(" + mDevice + "): " + messageWhatToString(
                    message.what));

            switch (message.what) {
                case CONNECT:
                    log("Connecting to " + mDevice);
                    if (!mNativeInterface.connectHearingAid(mDevice)) {
                        Log.e(TAG, "Disconnected: error connecting to " + mDevice);
                        break;
                    }
                    if (mService.okToConnect(mDevice)) {
                        transitionTo(mConnecting);
                    } else {
                        // Reject the request and stay in Disconnected state
                        Log.w(TAG, "Outgoing HearingAid Connecting request rejected: " + mDevice);
                    }
                    break;
                case DISCONNECT:
                    Log.w(TAG, "Disconnected: DISCONNECT ignored: " + mDevice);
                    break;
                case CHECK_WHITELIST_CONNECTION:
                    if (mService.getConnectedDevices().isEmpty()) {
                        log("No device connected, remove this device from white list");
                        mNativeInterface.removeFromWhiteList(mDevice);
                    }
                    break;
                case STACK_EVENT:
                    HearingAidStackEvent event = (HearingAidStackEvent) message.obj;
                    if (DBG) {
                        Log.d(TAG, "Disconnected: stack event: " + event);
                    }
                    if (!mDevice.equals(event.device)) {
                        Log.wtfStack(TAG, "Device(" + mDevice + "): event mismatch: " + event);
                    }
                    switch (event.type) {
                        case HearingAidStackEvent.EVENT_TYPE_CONNECTION_STATE_CHANGED:
                            processConnectionEvent(event.valueInt1);
                            break;
                        default:
                            Log.e(TAG, "Disconnected: ignoring stack event: " + event);
                            break;
                    }
                    break;
                default:
                    return NOT_HANDLED;
            }
            return HANDLED;
        }

        // in Disconnected state
        private void processConnectionEvent(int state) {
            switch (state) {
                case HearingAidStackEvent.CONNECTION_STATE_DISCONNECTED:
                    Log.w(TAG, "Ignore HearingAid DISCONNECTED event: " + mDevice);
                    break;
                case HearingAidStackEvent.CONNECTION_STATE_CONNECTING:
                    if (mService.okToConnect(mDevice)) {
                        Log.i(TAG, "Incoming HearingAid Connecting request accepted: " + mDevice);
                        transitionTo(mConnecting);
                    } else {
                        // Reject the connection and stay in Disconnected state itself
                        Log.w(TAG, "Incoming HearingAid Connecting request rejected: " + mDevice);
                        mNativeInterface.disconnectHearingAid(mDevice);
                    }
                    break;
                case HearingAidStackEvent.CONNECTION_STATE_CONNECTED:
                    Log.w(TAG, "HearingAid Connected from Disconnected state: " + mDevice);
                    if (mService.okToConnect(mDevice)) {
                        Log.i(TAG, "Incoming HearingAid Connected request accepted: " + mDevice);
                        transitionTo(mConnected);
                    } else {
                        // Reject the connection and stay in Disconnected state itself
                        Log.w(TAG, "Incoming HearingAid Connected request rejected: " + mDevice);
                        mNativeInterface.disconnectHearingAid(mDevice);
                    }
                    break;
                case HearingAidStackEvent.CONNECTION_STATE_DISCONNECTING:
                    Log.w(TAG, "Ignore HearingAid DISCONNECTING event: " + mDevice);
                    break;
                default:
                    Log.e(TAG, "Incorrect state: " + state + " device: " + mDevice);
                    break;
            }
        }
    }

    @VisibleForTesting
    class Connecting extends State {
        @Override
        public void enter() {
            Log.i(TAG, "Enter Connecting(" + mDevice + "): "
                    + messageWhatToString(getCurrentMessage().what));
<<<<<<< HEAD
            sendMessageDelayed(CONNECT_TIMEOUT, sConnectTimeoutMs);
            broadcastConnectionState(BluetoothProfile.STATE_CONNECTING, mLastConnectionState);
=======
            int timeout = getCurrentMessage().arg1 != 0
                    ? getCurrentMessage().arg1 : sConnectTimeoutMs;
            sendMessageDelayed(CONNECT_TIMEOUT, timeout);
            mConnectionState = BluetoothProfile.STATE_CONNECTING;
            broadcastConnectionState(mConnectionState, mLastConnectionState);
>>>>>>> 535739ce
        }

        @Override
        public void exit() {
            log("Exit Connecting(" + mDevice + "): "
                    + messageWhatToString(getCurrentMessage().what));
            mLastConnectionState = BluetoothProfile.STATE_CONNECTING;
            removeMessages(CONNECT_TIMEOUT);
        }

        @Override
        public boolean processMessage(Message message) {
            log("Connecting process message(" + mDevice + "): "
                    + messageWhatToString(message.what));

            switch (message.what) {
                case CONNECT:
                    deferMessage(message);
                    break;
                case CONNECT_TIMEOUT:
                    Log.w(TAG, "Connecting connection timeout: " + mDevice + ". Try whitelist");
                    mNativeInterface.disconnectHearingAid(mDevice);
                    mNativeInterface.addToWhiteList(mDevice);
                    transitionTo(mDisconnected);
                    break;
                case CHECK_WHITELIST_CONNECTION:
                    deferMessage(message);
                    break;
                case DISCONNECT:
                    log("Connecting: connection canceled to " + mDevice);
                    mNativeInterface.disconnectHearingAid(mDevice);
                    transitionTo(mDisconnected);
                    break;
                case STACK_EVENT:
                    HearingAidStackEvent event = (HearingAidStackEvent) message.obj;
                    log("Connecting: stack event: " + event);
                    if (!mDevice.equals(event.device)) {
                        Log.wtfStack(TAG, "Device(" + mDevice + "): event mismatch: " + event);
                    }
                    switch (event.type) {
                        case HearingAidStackEvent.EVENT_TYPE_CONNECTION_STATE_CHANGED:
                            processConnectionEvent(event.valueInt1);
                            break;
                        default:
                            Log.e(TAG, "Connecting: ignoring stack event: " + event);
                            break;
                    }
                    break;
                default:
                    return NOT_HANDLED;
            }
            return HANDLED;
        }

        // in Connecting state
        private void processConnectionEvent(int state) {
            switch (state) {
                case HearingAidStackEvent.CONNECTION_STATE_DISCONNECTED:
                    Log.w(TAG, "Connecting device disconnected: " + mDevice);
                    transitionTo(mDisconnected);
                    break;
                case HearingAidStackEvent.CONNECTION_STATE_CONNECTED:
                    transitionTo(mConnected);
                    break;
                case HearingAidStackEvent.CONNECTION_STATE_CONNECTING:
                    break;
                case HearingAidStackEvent.CONNECTION_STATE_DISCONNECTING:
                    Log.w(TAG, "Connecting interrupted: device is disconnecting: " + mDevice);
                    transitionTo(mDisconnecting);
                    break;
                default:
                    Log.e(TAG, "Incorrect state: " + state);
                    break;
            }
        }
    }

    @VisibleForTesting
    class Disconnecting extends State {
        @Override
        public void enter() {
            Log.i(TAG, "Enter Disconnecting(" + mDevice + "): "
                    + messageWhatToString(getCurrentMessage().what));
<<<<<<< HEAD
            sendMessageDelayed(CONNECT_TIMEOUT, sConnectTimeoutMs);
            broadcastConnectionState(BluetoothProfile.STATE_DISCONNECTING, mLastConnectionState);
=======
            sendMessageDelayed(CONNECT_TIMEOUT, sDisconnectTimeoutMs);
            mConnectionState = BluetoothProfile.STATE_DISCONNECTING;
            broadcastConnectionState(mConnectionState, mLastConnectionState);
>>>>>>> 535739ce
        }

        @Override
        public void exit() {
            log("Exit Disconnecting(" + mDevice + "): "
                    + messageWhatToString(getCurrentMessage().what));
            mLastConnectionState = BluetoothProfile.STATE_DISCONNECTING;
            removeMessages(CONNECT_TIMEOUT);
        }

        @Override
        public boolean processMessage(Message message) {
            log("Disconnecting process message(" + mDevice + "): "
                    + messageWhatToString(message.what));

            switch (message.what) {
                case CONNECT:
                    deferMessage(message);
                    break;
                case CONNECT_TIMEOUT: {
                    Log.w(TAG, "Disconnecting connection timeout: " + mDevice);
                    mNativeInterface.disconnectHearingAid(mDevice);
                    HearingAidStackEvent disconnectEvent =
                            new HearingAidStackEvent(
                                    HearingAidStackEvent.EVENT_TYPE_CONNECTION_STATE_CHANGED);
                    disconnectEvent.device = mDevice;
                    disconnectEvent.valueInt1 = HearingAidStackEvent.CONNECTION_STATE_DISCONNECTED;
                    sendMessage(STACK_EVENT, disconnectEvent);
                    break;
                }
                case DISCONNECT:
                    deferMessage(message);
                    break;
                case STACK_EVENT:
                    HearingAidStackEvent event = (HearingAidStackEvent) message.obj;
                    log("Disconnecting: stack event: " + event);
                    if (!mDevice.equals(event.device)) {
                        Log.wtfStack(TAG, "Device(" + mDevice + "): event mismatch: " + event);
                    }
                    switch (event.type) {
                        case HearingAidStackEvent.EVENT_TYPE_CONNECTION_STATE_CHANGED:
                            processConnectionEvent(event.valueInt1);
                            break;
                        default:
                            Log.e(TAG, "Disconnecting: ignoring stack event: " + event);
                            break;
                    }
                    break;
                default:
                    return NOT_HANDLED;
            }
            return HANDLED;
        }

        // in Disconnecting state
        private void processConnectionEvent(int state) {
            switch (state) {
                case HearingAidStackEvent.CONNECTION_STATE_DISCONNECTED:
                    Log.i(TAG, "Disconnected: " + mDevice);
                    transitionTo(mDisconnected);
                    break;
                case HearingAidStackEvent.CONNECTION_STATE_CONNECTED:
                    if (mService.okToConnect(mDevice)) {
                        Log.w(TAG, "Disconnecting interrupted: device is connected: " + mDevice);
                        transitionTo(mConnected);
                    } else {
                        // Reject the connection and stay in Disconnecting state
                        Log.w(TAG, "Incoming HearingAid Connected request rejected: " + mDevice);
                        mNativeInterface.disconnectHearingAid(mDevice);
                    }
                    break;
                case HearingAidStackEvent.CONNECTION_STATE_CONNECTING:
                    if (mService.okToConnect(mDevice)) {
                        Log.i(TAG, "Disconnecting interrupted: try to reconnect: " + mDevice);
                        transitionTo(mConnecting);
                    } else {
                        // Reject the connection and stay in Disconnecting state
                        Log.w(TAG, "Incoming HearingAid Connecting request rejected: " + mDevice);
                        mNativeInterface.disconnectHearingAid(mDevice);
                    }
                    break;
                case HearingAidStackEvent.CONNECTION_STATE_DISCONNECTING:
                    break;
                default:
                    Log.e(TAG, "Incorrect state: " + state);
                    break;
            }
        }
    }

    @VisibleForTesting
    class Connected extends State {
        @Override
        public void enter() {
            Log.i(TAG, "Enter Connected(" + mDevice + "): "
                    + messageWhatToString(getCurrentMessage().what));
            removeDeferredMessages(CONNECT);
            broadcastConnectionState(BluetoothProfile.STATE_CONNECTED, mLastConnectionState);
        }

        @Override
        public void exit() {
            log("Exit Connected(" + mDevice + "): "
                    + messageWhatToString(getCurrentMessage().what));
            mLastConnectionState = BluetoothProfile.STATE_CONNECTED;
        }

        @Override
        public boolean processMessage(Message message) {
            log("Connected process message(" + mDevice + "): "
                    + messageWhatToString(message.what));

            switch (message.what) {
                case CONNECT:
                    Log.w(TAG, "Connected: CONNECT ignored: " + mDevice);
                    break;
                case DISCONNECT:
                    log("Disconnecting from " + mDevice);
                    if (!mNativeInterface.disconnectHearingAid(mDevice)) {
                        // If error in the native stack, transition directly to Disconnected state.
                        Log.e(TAG, "Connected: error disconnecting from " + mDevice);
                        transitionTo(mDisconnected);
                        break;
                    }
                    transitionTo(mDisconnecting);
                    break;
                case STACK_EVENT:
                    HearingAidStackEvent event = (HearingAidStackEvent) message.obj;
                    log("Connected: stack event: " + event);
                    if (!mDevice.equals(event.device)) {
                        Log.wtfStack(TAG, "Device(" + mDevice + "): event mismatch: " + event);
                    }
                    switch (event.type) {
                        case HearingAidStackEvent.EVENT_TYPE_CONNECTION_STATE_CHANGED:
                            processConnectionEvent(event.valueInt1);
                            break;
                        default:
                            Log.e(TAG, "Connected: ignoring stack event: " + event);
                            break;
                    }
                    break;
                default:
                    return NOT_HANDLED;
            }
            return HANDLED;
        }

        // in Connected state
        private void processConnectionEvent(int state) {
            switch (state) {
                case HearingAidStackEvent.CONNECTION_STATE_DISCONNECTED:
                    Log.i(TAG, "Disconnected from " + mDevice);
                    transitionTo(mDisconnected);
                    break;
                case HearingAidStackEvent.CONNECTION_STATE_DISCONNECTING:
                    Log.i(TAG, "Disconnecting from " + mDevice);
                    transitionTo(mDisconnecting);
                    break;
                default:
                    Log.e(TAG, "Connection State Device: " + mDevice + " bad state: " + state);
                    break;
            }
        }
    }

    int getConnectionState() {
        String currentState = getCurrentState().getName();
        switch (currentState) {
            case "Disconnected":
                return BluetoothProfile.STATE_DISCONNECTED;
            case "Connecting":
                return BluetoothProfile.STATE_CONNECTING;
            case "Connected":
                return BluetoothProfile.STATE_CONNECTED;
            case "Disconnecting":
                return BluetoothProfile.STATE_DISCONNECTING;
            default:
                Log.e(TAG, "Bad currentState: " + currentState);
                return BluetoothProfile.STATE_DISCONNECTED;
        }
    }

    BluetoothDevice getDevice() {
        return mDevice;
    }

    synchronized boolean isConnected() {
        return getCurrentState() == mConnected;
    }

    // This method does not check for error condition (newState == prevState)
    private void broadcastConnectionState(int newState, int prevState) {
        log("Connection state " + mDevice + ": " + profileStateToString(prevState)
                    + "->" + profileStateToString(newState));

        Intent intent = new Intent(BluetoothHearingAid.ACTION_CONNECTION_STATE_CHANGED);
        intent.putExtra(BluetoothProfile.EXTRA_PREVIOUS_STATE, prevState);
        intent.putExtra(BluetoothProfile.EXTRA_STATE, newState);
        intent.putExtra(BluetoothDevice.EXTRA_DEVICE, mDevice);
        intent.addFlags(Intent.FLAG_RECEIVER_REGISTERED_ONLY_BEFORE_BOOT
                        | Intent.FLAG_RECEIVER_INCLUDE_BACKGROUND);
        mService.sendBroadcast(intent, ProfileService.BLUETOOTH_PERM);
    }

    private static String messageWhatToString(int what) {
        switch (what) {
            case CONNECT:
                return "CONNECT";
            case DISCONNECT:
                return "DISCONNECT";
            case STACK_EVENT:
                return "STACK_EVENT";
            case CONNECT_TIMEOUT:
                return "CONNECT_TIMEOUT";
            default:
                break;
        }
        return Integer.toString(what);
    }

    private static String profileStateToString(int state) {
        switch (state) {
            case BluetoothProfile.STATE_DISCONNECTED:
                return "DISCONNECTED";
            case BluetoothProfile.STATE_CONNECTING:
                return "CONNECTING";
            case BluetoothProfile.STATE_CONNECTED:
                return "CONNECTED";
            case BluetoothProfile.STATE_DISCONNECTING:
                return "DISCONNECTING";
            default:
                break;
        }
        return Integer.toString(state);
    }

    public void dump(StringBuilder sb) {
        ProfileService.println(sb, "mDevice: " + mDevice);
        ProfileService.println(sb, "  StateMachine: " + this);
        // Dump the state machine logs
        StringWriter stringWriter = new StringWriter();
        PrintWriter printWriter = new PrintWriter(stringWriter);
        super.dump(new FileDescriptor(), printWriter, new String[]{});
        printWriter.flush();
        stringWriter.flush();
        ProfileService.println(sb, "  StateMachineLog:");
        Scanner scanner = new Scanner(stringWriter.toString());
        while (scanner.hasNextLine()) {
            String line = scanner.nextLine();
            ProfileService.println(sb, "    " + line);
        }
        scanner.close();
    }

    @Override
    protected void log(String msg) {
        if (DBG) {
            super.log(msg);
        }
    }
}<|MERGE_RESOLUTION|>--- conflicted
+++ resolved
@@ -74,9 +74,9 @@
     static final int STACK_EVENT = 101;
     private static final int CONNECT_TIMEOUT = 201;
 
-    @VisibleForTesting(otherwise = VisibleForTesting.PRIVATE)
+    @VisibleForTesting(visibility = VisibleForTesting.Visibility.PACKAGE)
     static int sConnectTimeoutMs = 16000;
-    @VisibleForTesting(otherwise = VisibleForTesting.PRIVATE)
+    @VisibleForTesting(visibility = VisibleForTesting.Visibility.PACKAGE)
     static int sDisconnectTimeoutMs = 16000;
 
     private Disconnected mDisconnected;
@@ -245,16 +245,8 @@
         public void enter() {
             Log.i(TAG, "Enter Connecting(" + mDevice + "): "
                     + messageWhatToString(getCurrentMessage().what));
-<<<<<<< HEAD
             sendMessageDelayed(CONNECT_TIMEOUT, sConnectTimeoutMs);
             broadcastConnectionState(BluetoothProfile.STATE_CONNECTING, mLastConnectionState);
-=======
-            int timeout = getCurrentMessage().arg1 != 0
-                    ? getCurrentMessage().arg1 : sConnectTimeoutMs;
-            sendMessageDelayed(CONNECT_TIMEOUT, timeout);
-            mConnectionState = BluetoothProfile.STATE_CONNECTING;
-            broadcastConnectionState(mConnectionState, mLastConnectionState);
->>>>>>> 535739ce
         }
 
         @Override
@@ -338,14 +330,8 @@
         public void enter() {
             Log.i(TAG, "Enter Disconnecting(" + mDevice + "): "
                     + messageWhatToString(getCurrentMessage().what));
-<<<<<<< HEAD
             sendMessageDelayed(CONNECT_TIMEOUT, sConnectTimeoutMs);
             broadcastConnectionState(BluetoothProfile.STATE_DISCONNECTING, mLastConnectionState);
-=======
-            sendMessageDelayed(CONNECT_TIMEOUT, sDisconnectTimeoutMs);
-            mConnectionState = BluetoothProfile.STATE_DISCONNECTING;
-            broadcastConnectionState(mConnectionState, mLastConnectionState);
->>>>>>> 535739ce
         }
 
         @Override
