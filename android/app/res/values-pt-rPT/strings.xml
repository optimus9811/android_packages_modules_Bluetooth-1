<?xml version="1.0" encoding="UTF-8"?>
<!--  Copyright (C) 2007 The Android Open Source Project

     Licensed under the Apache License, Version 2.0 (the "License");
     you may not use this file except in compliance with the License.
     You may obtain a copy of the License at

          http://www.apache.org/licenses/LICENSE-2.0

     Unless required by applicable law or agreed to in writing, software
     distributed under the License is distributed on an "AS IS" BASIS,
     WITHOUT WARRANTIES OR CONDITIONS OF ANY KIND, either express or implied.
     See the License for the specific language governing permissions and
     limitations under the License.
 -->

<resources xmlns:android="http://schemas.android.com/apk/res/android"
    xmlns:xliff="urn:oasis:names:tc:xliff:document:1.2">
    <string name="permlab_bluetoothShareManager" msgid="311492132450338925">"Aceder ao gestor de transferências."</string>
<<<<<<< HEAD
    <string name="permdesc_bluetoothShareManager" msgid="8930572979123190223">"Permite à app aceder ao gestor BluetoothShare e utilizá-lo para transferir ficheiros."</string>
    <string name="permlab_bluetoothAcceptlist" msgid="7091552898592306386">"Colocar na lista de autorizações o acesso do dispositivo Bluetooth."</string>
    <string name="permdesc_bluetoothAcceptlist" msgid="5494513855192170109">"Permite que a app coloque temporariamente um dispositivo Bluetooth na lista de autorizações, permitindo que esse dispositivo envie ficheiros para este dispositivo sem a confirmação do utilizador."</string>
=======
    <string name="permdesc_bluetoothShareManager" msgid="8930572979123190223">"Permite à aplicação aceder ao gestor BluetoothShare e utilizá-lo para transferir ficheiros."</string>
    <string name="permlab_bluetoothWhitelist" msgid="7091552898592306386">"Colocar na lista de autorizações o acesso do dispositivo Bluetooth."</string>
    <string name="permdesc_bluetoothWhitelist" msgid="5494513855192170109">"Permite que a aplicação coloque temporariamente um dispositivo Bluetooth na lista de autorizações, permitindo que esse dispositivo envie ficheiros para este dispositivo sem a confirmação do utilizador."</string>
>>>>>>> 3e16307e
    <string name="bt_share_picker_label" msgid="6268100924487046932">"Bluetooth"</string>
    <string name="unknown_device" msgid="9221903979877041009">"Dispositivo desconhecido"</string>
    <string name="unknownNumber" msgid="4994750948072751566">"Desconhecido"</string>
    <string name="airplane_error_title" msgid="2683839635115739939">"Modo de avião"</string>
    <string name="airplane_error_msg" msgid="8698965595254137230">"Não pode utilizar o Bluetooth em modo de Avião."</string>
    <string name="bt_enable_title" msgid="8657832550503456572"></string>
    <string name="bt_enable_line1" msgid="7203551583048149">"Para utilizar os serviços Bluetooth, tem de ativar primeiro o Bluetooth."</string>
    <string name="bt_enable_line2" msgid="4341936569415937994">"Ativar o Bluetooth agora?"</string>
    <string name="bt_enable_cancel" msgid="1988832367505151727">"Cancelar"</string>
    <string name="bt_enable_ok" msgid="3432462749994538265">"Ativar"</string>
    <string name="incoming_file_confirm_title" msgid="8139874248612182627">"Transferência do ficheiro"</string>
    <string name="incoming_file_confirm_content" msgid="2752605552743148036">"Pretende aceitar o ficheiro a receber?"</string>
    <string name="incoming_file_confirm_cancel" msgid="2973321832477704805">"Recusar"</string>
    <string name="incoming_file_confirm_ok" msgid="281462442932231475">"Aceitar"</string>
    <string name="incoming_file_confirm_timeout_ok" msgid="1414676773249857278">"OK"</string>
    <string name="incoming_file_confirm_timeout_content" msgid="172779756093975981">"Foi excedido o tempo limite durante a aceitação de um ficheiro de \"<xliff:g id="SENDER">%1$s</xliff:g>\""</string>
    <string name="incoming_file_confirm_Notification_title" msgid="5573329005298936903">"Ficheiro a receber"</string>
    <string name="incoming_file_confirm_Notification_content" msgid="3359694069319644738">"<xliff:g id="SENDER">%1$s</xliff:g> está pronto para enviar <xliff:g id="FILE">%2$s</xliff:g>"</string>
    <string name="notification_receiving" msgid="4674648179652543984">"Partilha Bluetooth: a receber <xliff:g id="FILE">%1$s</xliff:g>"</string>
    <string name="notification_received" msgid="3324588019186687985">"Partilha Bluetooth: <xliff:g id="FILE">%1$s</xliff:g> recebido"</string>
    <string name="notification_received_fail" msgid="3619350997285714746">"Partilha Bluetooth: Ficheiro <xliff:g id="FILE">%1$s</xliff:g> não recebido"</string>
    <string name="notification_sending" msgid="3035748958534983833">"Partilha Bluetooth: a enviar <xliff:g id="FILE">%1$s</xliff:g>"</string>
    <string name="notification_sent" msgid="9218710861333027778">"Partilha Bluetooth: <xliff:g id="FILE">%1$s</xliff:g> enviado"</string>
    <string name="notification_sent_complete" msgid="302943281067557969">"100% concluído"</string>
    <string name="notification_sent_fail" msgid="6696082233774569445">"Partilha Bluetooth: ficheiro <xliff:g id="FILE">%1$s</xliff:g> não enviado"</string>
    <string name="download_title" msgid="3353228219772092586">"Transferência do ficheiro"</string>
    <string name="download_line1" msgid="4926604799202134144">"De: \"<xliff:g id="SENDER">%1$s</xliff:g>\""</string>
    <string name="download_line2" msgid="5876973543019417712">"Ficheiro: <xliff:g id="FILE">%1$s</xliff:g>"</string>
    <string name="download_line3" msgid="4384821622908676061">"Tamanho do ficheiro: <xliff:g id="SIZE">%1$s</xliff:g>"</string>
    <string name="download_line4" msgid="8535996869722666525"></string>
    <string name="download_line5" msgid="3069560415845295386">"A receber ficheiro..."</string>
    <string name="download_cancel" msgid="9177305996747500768">"Parar"</string>
    <string name="download_ok" msgid="5000360731674466039">"Ocultar"</string>
    <string name="incoming_line1" msgid="2127419875681087545">"De"</string>
    <string name="incoming_line2" msgid="3348994249285315873">"Nome do ficheiro"</string>
    <string name="incoming_line3" msgid="7954237069667474024">"Tamanho"</string>
    <string name="download_fail_line1" msgid="3846450148862894552">"Ficheiro não recebido"</string>
    <string name="download_fail_line2" msgid="8950394574689971071">"Ficheiro: <xliff:g id="FILE">%1$s</xliff:g>"</string>
    <string name="download_fail_line3" msgid="3451040656154861722">"Motivo: <xliff:g id="REASON">%1$s</xliff:g>"</string>
    <string name="download_fail_ok" msgid="1521733664438320300">"OK"</string>
    <string name="download_succ_line5" msgid="4509944688281573595">"Ficheiro recebido"</string>
    <string name="download_succ_ok" msgid="7053688246357050216">"Abrir"</string>
    <string name="upload_line1" msgid="2055952074059709052">"Para: \"<xliff:g id="RECIPIENT">%1$s</xliff:g>\""</string>
    <string name="upload_line3" msgid="4920689672457037437">"Tipo de ficheiro: <xliff:g id="TYPE">%1$s</xliff:g> (<xliff:g id="SIZE">%2$s</xliff:g>)"</string>
    <string name="upload_line5" msgid="7759322537674229752">"A enviar ficheiro..."</string>
    <string name="upload_succ_line5" msgid="5687317197463383601">"Ficheiro enviado"</string>
    <string name="upload_succ_ok" msgid="7705428476405478828">"OK"</string>
    <string name="upload_fail_line1" msgid="7899394672421491701">"O ficheiro não foi enviado para “<xliff:g id="RECIPIENT">%1$s</xliff:g>”."</string>
    <string name="upload_fail_line1_2" msgid="2108129204050841798">"Ficheiro: <xliff:g id="FILE">%1$s</xliff:g>"</string>
    <string name="upload_fail_ok" msgid="5807702461606714296">"Tente novamente"</string>
    <string name="upload_fail_cancel" msgid="9118496285835687125">"Fechar"</string>
    <string name="bt_error_btn_ok" msgid="5965151173011534240">"OK"</string>
    <string name="unknown_file" msgid="6092727753965095366">"Ficheiro desconhecido"</string>
    <string name="unknown_file_desc" msgid="480434281415453287">"Não existe nenhuma aplicação para executar este tipo de ficheiro. \n"</string>
    <string name="not_exist_file" msgid="3489434189599716133">"Nenhum ficheiro"</string>
    <string name="not_exist_file_desc" msgid="4059531573790529229">"O ficheiro não existe. \n"</string>
    <string name="enabling_progress_title" msgid="436157952334723406">"Aguarde..."</string>
    <string name="enabling_progress_content" msgid="4601542238119927904">"A ligar Bluetooth…"</string>
    <string name="bt_toast_1" msgid="972182708034353383">"O ficheiro será recebido. Consulte o progresso no painel Notificações."</string>
    <string name="bt_toast_2" msgid="8602553334099066582">"Não é possível receber o ficheiro."</string>
    <string name="bt_toast_3" msgid="6707884165086862518">"A recepção do ficheiro de \"<xliff:g id="SENDER">%1$s</xliff:g>\" foi interrompida"</string>
    <string name="bt_toast_4" msgid="4678812947604395649">"A enviar ficheiro para \"<xliff:g id="RECIPIENT">%1$s</xliff:g>\""</string>
    <string name="bt_toast_5" msgid="2846870992823019494">"A enviar <xliff:g id="NUMBER">%1$s</xliff:g> ficheiros para \"<xliff:g id="RECIPIENT">%2$s</xliff:g>\""</string>
    <string name="bt_toast_6" msgid="1855266596936622458">"O envio do ficheiro para \"<xliff:g id="RECIPIENT">%1$s</xliff:g>\" foi interrompido"</string>
    <string name="bt_sm_2_1_nosdcard" msgid="1791835163301501637">"Não existe espaço suficiente na memória USB para guardar o ficheiro de \"<xliff:g id="SENDER">%1$s</xliff:g>\"."</string>
    <string name="bt_sm_2_1_default" msgid="9115512207909504071">"Não existe espaço suficiente no cartão SD para guardar o ficheiro de \"<xliff:g id="SENDER">%1$s</xliff:g>\"."</string>
    <string name="bt_sm_2_2" msgid="2965243265852680543">"Espaço necessário: <xliff:g id="SIZE">%1$s</xliff:g>"</string>
    <string name="ErrorTooManyRequests" msgid="8578277541472944529">"Existem demasiados pedidos em processamento. Tente novamente mais tarde."</string>
    <string name="status_pending" msgid="2503691772030877944">"Ainda não foi iniciada a transferência do ficheiro."</string>
    <string name="status_running" msgid="6562808920311008696">"Transferência do ficheiro em curso."</string>
    <string name="status_success" msgid="239573225847565868">"Transferência de ficheiros concluída com êxito."</string>
    <string name="status_not_accept" msgid="1695082417193780738">"O conteúdo não é suportado."</string>
    <string name="status_forbidden" msgid="613956401054050725">"Transferência proibida pelo aparelho de destino."</string>
    <string name="status_canceled" msgid="6664490318773098285">"Transferência cancelada pelo utilizador."</string>
    <string name="status_file_error" msgid="3671917770630165299">"Problema de armazenamento."</string>
    <string name="status_no_sd_card_nosdcard" msgid="573631036356922221">"Sem memória USB."</string>
    <string name="status_no_sd_card_default" msgid="396564893716701954">"Sem cartão SD. Insira um cartão SD para guardar os ficheiros transferidos."</string>
    <string name="status_connection_error" msgid="947681831523219891">"A ligação falhou."</string>
    <string name="status_protocol_error" msgid="3245444473429269539">"Não é possível processar o pedido corretamente."</string>
    <string name="status_unknown_error" msgid="8156660554237824912">"Erro desconhecido."</string>
    <string name="btopp_live_folder" msgid="7967791481444474554">"Bluetooth recebido"</string>
    <string name="opp_notification_group" msgid="3486303082135789982">"Partilha por Bluetooth"</string>
    <string name="download_success" msgid="7036160438766730871">"Recepção completa de <xliff:g id="FILE_SIZE">%1$s</xliff:g>."</string>
    <string name="upload_success" msgid="4014469387779648949">"Envio de <xliff:g id="FILE_SIZE">%1$s</xliff:g> concluído"</string>
    <string name="inbound_history_title" msgid="6940914942271327563">"Transferências de entrada"</string>
    <string name="outbound_history_title" msgid="4279418703178140526">"Transferências de saída"</string>
    <string name="no_transfers" msgid="3482965619151865672">"O histórico de transferências está vazio."</string>
    <string name="transfer_clear_dlg_msg" msgid="1712376797268438075">"Todos os itens serão removidos da lista."</string>
    <string name="outbound_noti_title" msgid="8051906709452260849">"Partilha por Bluetooth: ficheiros enviados"</string>
    <string name="inbound_noti_title" msgid="4143352641953027595">"Partilha por Bluetooth: ficheiros recebidos"</string>
    <plurals name="noti_caption_unsuccessful" formatted="false" msgid="2020750076679526122">
      <item quantity="other"><xliff:g id="UNSUCCESSFUL_NUMBER_1">%1$d</xliff:g> sem êxito.</item>
      <item quantity="one"><xliff:g id="UNSUCCESSFUL_NUMBER_0">%1$d</xliff:g> sem êxito.</item>
    </plurals>
    <plurals name="noti_caption_success" formatted="false" msgid="1572472450257645181">
      <item quantity="other"><xliff:g id="SUCCESSFUL_NUMBER_1">%1$d</xliff:g> com êxito, %2$s</item>
      <item quantity="one"><xliff:g id="SUCCESSFUL_NUMBER_0">%1$d</xliff:g> com êxito, %2$s</item>
    </plurals>
    <string name="transfer_menu_clear_all" msgid="790017462957873132">"Limpar lista"</string>
    <string name="transfer_menu_open" msgid="3368984869083107200">"Abrir"</string>
    <string name="transfer_menu_clear" msgid="5854038118831427492">"Limpar da lista"</string>
    <string name="transfer_clear_dlg_title" msgid="2953444575556460386">"Limpar"</string>
    <string name="bluetooth_a2dp_sink_queue_name" msgid="6864149958708669766">"A tocar"</string>
    <string name="bluetooth_map_settings_save" msgid="7635491847388074606">"Guardar"</string>
    <string name="bluetooth_map_settings_cancel" msgid="9205350798049865699">"Cancelar"</string>
    <string name="bluetooth_map_settings_intro" msgid="6482369468223987562">"Selecione as contas que pretende partilhar através de Bluetooth. Ao ligar, ainda tem de aceitar eventuais acessos às contas."</string>
    <string name="bluetooth_map_settings_count" msgid="4557473074937024833">"Ranhuras restantes:"</string>
    <string name="bluetooth_map_settings_app_icon" msgid="7105805610929114707">"Ícone de aplicação"</string>
    <string name="bluetooth_map_settings_title" msgid="7420332483392851321">"Definições de partilha de mensagens por Bluetooth"</string>
    <string name="bluetooth_map_settings_no_account_slots_left" msgid="1796029082612965251">"Não é possível selecionar a conta. Não há ranhuras restantes"</string>
    <string name="bluetooth_connected" msgid="6718623220072656906">"Áudio Bluetooth ligado"</string>
    <string name="bluetooth_disconnected" msgid="3318303728981478873">"Áudio Bluetooth desligado"</string>
    <string name="a2dp_sink_mbs_label" msgid="7566075853395412558">"Áudio Bluetooth"</string>
    <string name="bluetooth_opp_file_limit_exceeded" msgid="8894450394309084519">"Não é possível transferir os ficheiros com mais de 4 GB."</string>
    <string name="bluetooth_connect_action" msgid="4009848433321657090">"Ligar ao Bluetooth"</string>
</resources><|MERGE_RESOLUTION|>--- conflicted
+++ resolved
@@ -17,15 +17,9 @@
 <resources xmlns:android="http://schemas.android.com/apk/res/android"
     xmlns:xliff="urn:oasis:names:tc:xliff:document:1.2">
     <string name="permlab_bluetoothShareManager" msgid="311492132450338925">"Aceder ao gestor de transferências."</string>
-<<<<<<< HEAD
-    <string name="permdesc_bluetoothShareManager" msgid="8930572979123190223">"Permite à app aceder ao gestor BluetoothShare e utilizá-lo para transferir ficheiros."</string>
+    <string name="permdesc_bluetoothShareManager" msgid="8930572979123190223">"Permite à aplicação aceder ao gestor BluetoothShare e utilizá-lo para transferir ficheiros."</string>
     <string name="permlab_bluetoothAcceptlist" msgid="7091552898592306386">"Colocar na lista de autorizações o acesso do dispositivo Bluetooth."</string>
-    <string name="permdesc_bluetoothAcceptlist" msgid="5494513855192170109">"Permite que a app coloque temporariamente um dispositivo Bluetooth na lista de autorizações, permitindo que esse dispositivo envie ficheiros para este dispositivo sem a confirmação do utilizador."</string>
-=======
-    <string name="permdesc_bluetoothShareManager" msgid="8930572979123190223">"Permite à aplicação aceder ao gestor BluetoothShare e utilizá-lo para transferir ficheiros."</string>
-    <string name="permlab_bluetoothWhitelist" msgid="7091552898592306386">"Colocar na lista de autorizações o acesso do dispositivo Bluetooth."</string>
-    <string name="permdesc_bluetoothWhitelist" msgid="5494513855192170109">"Permite que a aplicação coloque temporariamente um dispositivo Bluetooth na lista de autorizações, permitindo que esse dispositivo envie ficheiros para este dispositivo sem a confirmação do utilizador."</string>
->>>>>>> 3e16307e
+    <string name="permdesc_bluetoothAcceptlist" msgid="5494513855192170109">"Permite que a aplicação coloque temporariamente um dispositivo Bluetooth na lista de autorizações, permitindo que esse dispositivo envie ficheiros para este dispositivo sem a confirmação do utilizador."</string>
     <string name="bt_share_picker_label" msgid="6268100924487046932">"Bluetooth"</string>
     <string name="unknown_device" msgid="9221903979877041009">"Dispositivo desconhecido"</string>
     <string name="unknownNumber" msgid="4994750948072751566">"Desconhecido"</string>
