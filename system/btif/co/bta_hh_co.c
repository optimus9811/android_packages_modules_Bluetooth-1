/******************************************************************************
 *
 *  Copyright (C) 2009-2012 Broadcom Corporation
 *
 *  Licensed under the Apache License, Version 2.0 (the "License");
 *  you may not use this file except in compliance with the License.
 *  You may obtain a copy of the License at:
 *
 *  http://www.apache.org/licenses/LICENSE-2.0
 *
 *  Unless required by applicable law or agreed to in writing, software
 *  distributed under the License is distributed on an "AS IS" BASIS,
 *  WITHOUT WARRANTIES OR CONDITIONS OF ANY KIND, either express or implied.
 *  See the License for the specific language governing permissions and
 *  limitations under the License.
 *
 ******************************************************************************/

//#if (defined(BTA_HH_INCLUDED) && (BTA_HH_INCLUDED == TRUE))

#include <ctype.h>
#include <fcntl.h>
#include <sys/poll.h>
#include <pthread.h>
#include <stdio.h>
#include <string.h>
#include <stdint.h>
#include <errno.h>
#include <unistd.h>
#include <linux/uhid.h>
#include <unistd.h>
#include "btif_hh.h"
#include "bta_api.h"
#include "bta_hh_api.h"
#include "btif_util.h"
#include "bta_hh_co.h"

const char *dev_path = "/dev/uhid";

#if (BLE_INCLUDED == TRUE && BTA_HH_LE_INCLUDED == TRUE)
#include "btif_config.h"
#define BTA_HH_NV_LOAD_MAX       16
static tBTA_HH_RPT_CACHE_ENTRY sReportCache[BTA_HH_NV_LOAD_MAX];
#endif

void uhid_set_non_blocking(int fd)
{
    int opts = fcntl(fd, F_GETFL);
    if (opts < 0)
        APPL_TRACE_ERROR("%s() Getting flags failed (%s)", __func__, strerror(errno));

    opts |= O_NONBLOCK;

    if (fcntl(fd, F_SETFL, opts) < 0)
        APPL_TRACE_EVENT("%s() Setting non-blocking flag failed (%s)", __func__, strerror(errno));
}

/*Internal function to perform UHID write and error checking*/
static int uhid_write(int fd, const struct uhid_event *ev)
{
<<<<<<< HEAD
    ssize_t ret = write(fd, ev, sizeof(*ev));

=======
    ssize_t ret;
    ret = TEMP_FAILURE_RETRY(write(fd, ev, sizeof(*ev)));
>>>>>>> dcde22ea
    if (ret < 0){
        int rtn = -errno;
        APPL_TRACE_ERROR("%s: Cannot write to uhid:%s",
                         __FUNCTION__, strerror(errno));
        return rtn;
    } else if (ret != (ssize_t)sizeof(*ev)) {
        APPL_TRACE_ERROR("%s: Wrong size written to uhid: %zd != %zu",
                         __FUNCTION__, ret, sizeof(*ev));
        return -EFAULT;
    }

    return 0;
}

/* Internal function to parse the events received from UHID driver*/
static int uhid_event(btif_hh_device_t *p_dev)
{
    struct uhid_event ev;
    ssize_t ret;
    memset(&ev, 0, sizeof(ev));
    if(!p_dev)
    {
        APPL_TRACE_ERROR("%s: Device not found",__FUNCTION__)
        return -1;
    }
    ret = TEMP_FAILURE_RETRY(read(p_dev->fd, &ev, sizeof(ev)));
    if (ret == 0) {
        APPL_TRACE_ERROR("%s: Read HUP on uhid-cdev %s", __FUNCTION__,
                                                 strerror(errno));
        return -EFAULT;
    } else if (ret < 0) {
        APPL_TRACE_ERROR("%s: Cannot read uhid-cdev: %s", __FUNCTION__,
                                                strerror(errno));
        return -errno;
    } else if ((ev.type == UHID_OUTPUT) || (ev.type==UHID_OUTPUT_EV)) {
        // Only these two types havae payload,
        // ensure we read full event descriptor
        if (ret < (ssize_t)sizeof(ev)) {
            APPL_TRACE_ERROR("%s: Invalid size read from uhid-dev: %ld != %lu",
                         __FUNCTION__, ret, sizeof(ev.type));
            return -EFAULT;
        }
    }

    switch (ev.type) {
    case UHID_START:
        APPL_TRACE_DEBUG("UHID_START from uhid-dev\n");
        p_dev->ready_for_data = TRUE;
        break;
    case UHID_STOP:
        APPL_TRACE_DEBUG("UHID_STOP from uhid-dev\n");
        p_dev->ready_for_data = FALSE;
        break;
    case UHID_OPEN:
        APPL_TRACE_DEBUG("UHID_OPEN from uhid-dev\n");
        break;
    case UHID_CLOSE:
        APPL_TRACE_DEBUG("UHID_CLOSE from uhid-dev\n");
        p_dev->ready_for_data = FALSE;
        break;
    case UHID_OUTPUT:
        if (ret < (ssize_t)(sizeof(ev.type) + sizeof(ev.u.output))) {
            APPL_TRACE_ERROR("%s: Invalid size read from uhid-dev: %zd < %zu",
                             __FUNCTION__, ret,
                             sizeof(ev.type) + sizeof(ev.u.output));
            return -EFAULT;
        }

        APPL_TRACE_DEBUG("UHID_OUTPUT: Report type = %d, report_size = %d"
                            ,ev.u.output.rtype, ev.u.output.size);
        //Send SET_REPORT with feature report if the report type in output event is FEATURE
        if(ev.u.output.rtype == UHID_FEATURE_REPORT)
            btif_hh_setreport(p_dev, BTHH_FEATURE_REPORT,
                              ev.u.output.size, ev.u.output.data);
        else if(ev.u.output.rtype == UHID_OUTPUT_REPORT)
            btif_hh_setreport(p_dev, BTHH_OUTPUT_REPORT,
                              ev.u.output.size, ev.u.output.data);
        else
            btif_hh_setreport(p_dev, BTHH_INPUT_REPORT,
                              ev.u.output.size, ev.u.output.data);
           break;
    case UHID_OUTPUT_EV:
        APPL_TRACE_DEBUG("UHID_OUTPUT_EV from uhid-dev\n");
        break;
    case UHID_FEATURE:
        APPL_TRACE_DEBUG("UHID_FEATURE from uhid-dev\n");
        break;
    case UHID_FEATURE_ANSWER:
        APPL_TRACE_DEBUG("UHID_FEATURE_ANSWER from uhid-dev\n");
        break;

    default:
        APPL_TRACE_DEBUG("Invalid event from uhid-dev: %u\n", ev.type);
    }

    return 0;
}

/*******************************************************************************
**
** Function create_thread
**
** Description creat a select loop
**
** Returns pthread_t
**
*******************************************************************************/
static inline pthread_t create_thread(void *(*start_routine)(void *), void * arg){
    APPL_TRACE_DEBUG("create_thread: entered");
    pthread_attr_t thread_attr;

    pthread_attr_init(&thread_attr);
    pthread_attr_setdetachstate(&thread_attr, PTHREAD_CREATE_JOINABLE);
    pthread_t thread_id = -1;
    if ( pthread_create(&thread_id, &thread_attr, start_routine, arg)!=0 )
    {
        APPL_TRACE_ERROR("pthread_create : %s", strerror(errno));
        return -1;
    }
    APPL_TRACE_DEBUG("create_thread: thread created successfully");
    return thread_id;
}

/*******************************************************************************
**
** Function btif_hh_poll_event_thread
**
** Description the polling thread which polls for event from UHID driver
**
** Returns void
**
*******************************************************************************/
static void *btif_hh_poll_event_thread(void *arg)
{
    btif_hh_device_t *p_dev = arg;
    APPL_TRACE_DEBUG("%s: Thread created fd = %d", __FUNCTION__, p_dev->fd);
    struct pollfd pfds[1];
    int ret;

    pfds[0].fd = p_dev->fd;
    pfds[0].events = POLLIN;

    // Set the uhid fd as non-blocking to ensure we never block the BTU thread
    uhid_set_non_blocking(p_dev->fd);

    while(p_dev->hh_keep_polling){
        ret = TEMP_FAILURE_RETRY(poll(pfds, 1, 50));
        if (ret < 0) {
            APPL_TRACE_ERROR("%s: Cannot poll for fds: %s\n", __FUNCTION__, strerror(errno));
            break;
        }
        if (pfds[0].revents & POLLIN) {
            APPL_TRACE_DEBUG("btif_hh_poll_event_thread: POLLIN");
            ret = uhid_event(p_dev);
            if (ret){
                break;
            }
        }
    }

    p_dev->hh_poll_thread_id = -1;
    return 0;
}

static inline void btif_hh_close_poll_thread(btif_hh_device_t *p_dev)
{
    APPL_TRACE_DEBUG("%s", __FUNCTION__);
    p_dev->hh_keep_polling = 0;
    if(p_dev->hh_poll_thread_id > 0)
        pthread_join(p_dev->hh_poll_thread_id,NULL);

    return;
}

void bta_hh_co_destroy(int fd)
{
    struct uhid_event ev;
    memset(&ev, 0, sizeof(ev));
    ev.type = UHID_DESTROY;
    uhid_write(fd, &ev);
    APPL_TRACE_DEBUG("%s: Closing fd=%d", __func__, fd);
    close(fd);
}

int bta_hh_co_write(int fd, UINT8* rpt, UINT16 len)
{
    APPL_TRACE_DEBUG("%s: UHID write %d", __func__, len);

    struct uhid_event ev;
    memset(&ev, 0, sizeof(ev));
    ev.type = UHID_INPUT;
    ev.u.input.size = len;
    if(len > sizeof(ev.u.input.data)){
        APPL_TRACE_WARNING("%s: Report size greater than allowed size",
                           __FUNCTION__);
        return -1;
    }
    memcpy(ev.u.input.data, rpt, len);

    return uhid_write(fd, &ev);

}


/*******************************************************************************
**
** Function      bta_hh_co_open
**
** Description   When connection is opened, this call-out function is executed
**               by HH to do platform specific initialization.
**
** Returns       void.
*******************************************************************************/
void bta_hh_co_open(UINT8 dev_handle, UINT8 sub_class, tBTA_HH_ATTR_MASK attr_mask,
                    UINT8 app_id)
{
    UINT32 i;
    btif_hh_device_t *p_dev = NULL;

    if (dev_handle == BTA_HH_INVALID_HANDLE) {
        APPL_TRACE_WARNING("%s: Oops, dev_handle (%d) is invalid...",
                           __FUNCTION__, dev_handle);
        return;
    }

    for (i = 0; i < BTIF_HH_MAX_HID; i++) {
        p_dev = &btif_hh_cb.devices[i];
        if (p_dev->dev_status != BTHH_CONN_STATE_UNKNOWN &&
            p_dev->dev_handle == dev_handle) {
            // We found a device with the same handle. Must be a device reconnected.
            APPL_TRACE_WARNING("%s: Found an existing device with the same handle "
                                                                "dev_status = %d",__FUNCTION__,
                                                                p_dev->dev_status);
            APPL_TRACE_WARNING("%s:     bd_addr = [%02X:%02X:%02X:%02X:%02X:]", __FUNCTION__,
                 p_dev->bd_addr.address[0], p_dev->bd_addr.address[1], p_dev->bd_addr.address[2],
                 p_dev->bd_addr.address[3], p_dev->bd_addr.address[4]);
                 APPL_TRACE_WARNING("%s:     attr_mask = 0x%04x, sub_class = 0x%02x, app_id = %d",
                                  __FUNCTION__, p_dev->attr_mask, p_dev->sub_class, p_dev->app_id);

            if(p_dev->fd<0) {
                p_dev->fd = TEMP_FAILURE_RETRY(open(dev_path, O_RDWR | O_CLOEXEC));
                if (p_dev->fd < 0){
                    APPL_TRACE_ERROR("%s: Error: failed to open uhid, err:%s",
                                                                    __FUNCTION__,strerror(errno));
                    return;
                }else
                    APPL_TRACE_DEBUG("%s: uhid fd = %d", __FUNCTION__, p_dev->fd);
            }

            p_dev->hh_keep_polling = 1;
            p_dev->hh_poll_thread_id = create_thread(btif_hh_poll_event_thread, p_dev);
            break;
        }
        p_dev = NULL;
    }

    if (p_dev == NULL) {
        // Did not find a device reconnection case. Find an empty slot now.
        for (i = 0; i < BTIF_HH_MAX_HID; i++) {
            if (btif_hh_cb.devices[i].dev_status == BTHH_CONN_STATE_UNKNOWN) {
                p_dev = &btif_hh_cb.devices[i];
                p_dev->dev_handle = dev_handle;
                p_dev->attr_mask  = attr_mask;
                p_dev->sub_class  = sub_class;
                p_dev->app_id     = app_id;
                p_dev->local_vup  = FALSE;

                btif_hh_cb.device_num++;
                // This is a new device,open the uhid driver now.
                p_dev->fd = TEMP_FAILURE_RETRY(open(dev_path, O_RDWR | O_CLOEXEC));
                if (p_dev->fd < 0){
                    APPL_TRACE_ERROR("%s: Error: failed to open uhid, err:%s",
                                                                    __FUNCTION__,strerror(errno));
                    return;
                }else{
                    APPL_TRACE_DEBUG("%s: uhid fd = %d", __FUNCTION__, p_dev->fd);
                    p_dev->hh_keep_polling = 1;
                    p_dev->hh_poll_thread_id = create_thread(btif_hh_poll_event_thread, p_dev);
                }


                break;
            }
        }
    }

    if (p_dev == NULL) {
        APPL_TRACE_ERROR("%s: Error: too many HID devices are connected", __FUNCTION__);
        return;
    }

    p_dev->dev_status = BTHH_CONN_STATE_CONNECTED;
    APPL_TRACE_DEBUG("%s: Return device status %d", __FUNCTION__, p_dev->dev_status);
}


/*******************************************************************************
**
** Function      bta_hh_co_close
**
** Description   When connection is closed, this call-out function is executed
**               by HH to do platform specific finalization.
**
** Parameters    dev_handle  - device handle
**                  app_id      - application id
**
** Returns          void.
*******************************************************************************/
void bta_hh_co_close(UINT8 dev_handle, UINT8 app_id)
{
    UINT32 i;
    btif_hh_device_t *p_dev = NULL;

    APPL_TRACE_WARNING("%s: dev_handle = %d, app_id = %d", __FUNCTION__, dev_handle, app_id);
    if (dev_handle == BTA_HH_INVALID_HANDLE) {
        APPL_TRACE_WARNING("%s: Oops, dev_handle (%d) is invalid...", __FUNCTION__, dev_handle);
        return;
    }

    for (i = 0; i < BTIF_HH_MAX_HID; i++) {
        p_dev = &btif_hh_cb.devices[i];
        if (p_dev->dev_status != BTHH_CONN_STATE_UNKNOWN && p_dev->dev_handle == dev_handle) {
            APPL_TRACE_WARNING("%s: Found an existing device with the same handle "
                                                        "dev_status = %d, dev_handle =%d"
                                                        ,__FUNCTION__,p_dev->dev_status
                                                        ,p_dev->dev_handle);
            btif_hh_close_poll_thread(p_dev);
            break;
        }
     }
}


/*******************************************************************************
**
** Function         bta_hh_co_data
**
** Description      This function is executed by BTA when HID host receive a data
**                  report.
**
** Parameters       dev_handle  - device handle
**                  *p_rpt      - pointer to the report data
**                  len         - length of report data
**                  mode        - Hid host Protocol Mode
**                  sub_clas    - Device Subclass
**                  app_id      - application id
**
** Returns          void
*******************************************************************************/
void bta_hh_co_data(UINT8 dev_handle, UINT8 *p_rpt, UINT16 len, tBTA_HH_PROTO_MODE mode,
                    UINT8 sub_class, UINT8 ctry_code, BD_ADDR peer_addr, UINT8 app_id)
{
    btif_hh_device_t *p_dev;
    UNUSED(peer_addr);

    APPL_TRACE_DEBUG("%s: dev_handle = %d, subclass = 0x%02X, mode = %d, "
         "ctry_code = %d, app_id = %d",
         __FUNCTION__, dev_handle, sub_class, mode, ctry_code, app_id);

    p_dev = btif_hh_find_connected_dev_by_handle(dev_handle);
    if (p_dev == NULL) {
        APPL_TRACE_WARNING("%s: Error: unknown HID device handle %d", __FUNCTION__, dev_handle);
        return;
    }

    // Send the HID data to the kernel.
    if ((p_dev->fd >= 0) && p_dev->ready_for_data) {
        bta_hh_co_write(p_dev->fd, p_rpt, len);
    }else {
        APPL_TRACE_WARNING("%s: Error: fd = %d, ready %d, len = %d", __FUNCTION__, p_dev->fd, 
                            p_dev->ready_for_data, len);
    }
}


/*******************************************************************************
**
** Function         bta_hh_co_send_hid_info
**
** Description      This function is called in btif_hh.c to process DSCP received.
**
** Parameters       dev_handle  - device handle
**                  dscp_len    - report descriptor length
**                  *p_dscp     - report descriptor
**
** Returns          void
*******************************************************************************/
void bta_hh_co_send_hid_info(btif_hh_device_t *p_dev, char *dev_name, UINT16 vendor_id,
                             UINT16 product_id, UINT16 version, UINT8 ctry_code,
                             int dscp_len, UINT8 *p_dscp)
{
    int result;
    struct uhid_event ev;

    if (p_dev->fd < 0) {
        APPL_TRACE_WARNING("%s: Error: fd = %d, dscp_len = %d", __FUNCTION__, p_dev->fd, dscp_len);
        return;
    }

    APPL_TRACE_WARNING("%s: fd = %d, name = [%s], dscp_len = %d", __FUNCTION__,
                                                                    p_dev->fd, dev_name, dscp_len);
    APPL_TRACE_WARNING("%s: vendor_id = 0x%04x, product_id = 0x%04x, version= 0x%04x,"
                                                                    "ctry_code=0x%02x",__FUNCTION__,
                                                                    vendor_id, product_id,
                                                                    version, ctry_code);

    //Create and send hid descriptor to kernel
    memset(&ev, 0, sizeof(ev));
    ev.type = UHID_CREATE;
    strncpy((char*)ev.u.create.name, dev_name, sizeof(ev.u.create.name) - 1);
    snprintf((char*)ev.u.create.uniq, sizeof(ev.u.create.uniq),
             "%2.2X:%2.2X:%2.2X:%2.2X:%2.2X:%2.2X",
             p_dev->bd_addr.address[5], p_dev->bd_addr.address[4],
             p_dev->bd_addr.address[3], p_dev->bd_addr.address[2],
             p_dev->bd_addr.address[1], p_dev->bd_addr.address[0]);
    ev.u.create.rd_size = dscp_len;
    ev.u.create.rd_data = p_dscp;
    ev.u.create.bus = BUS_BLUETOOTH;
    ev.u.create.vendor = vendor_id;
    ev.u.create.product = product_id;
    ev.u.create.version = version;
    ev.u.create.country = ctry_code;
    result = uhid_write(p_dev->fd, &ev);

    APPL_TRACE_WARNING("%s: wrote descriptor to fd = %d, dscp_len = %d, result = %d", __FUNCTION__,
                                                                    p_dev->fd, dscp_len, result);

    if (result) {
        APPL_TRACE_WARNING("%s: Error: failed to send DSCP, result = %d", __FUNCTION__, result);

        /* The HID report descriptor is corrupted. Close the driver. */
        close(p_dev->fd);
        p_dev->fd = -1;
    }
}

#if (BLE_INCLUDED == TRUE && BTA_HH_LE_INCLUDED == TRUE)
/*******************************************************************************
**
** Function         bta_hh_le_co_rpt_info
**
** Description      This callout function is to convey the report information on
**                  a HOGP device to the application. Application can save this
**                  information in NV if device is bonded and load it back when
**                  stack reboot.
**
** Parameters       remote_bda  - remote device address
**                  p_entry     - report entry pointer
**                  app_id      - application id
**
** Returns          void.
**
*******************************************************************************/
void bta_hh_le_co_rpt_info(BD_ADDR remote_bda, tBTA_HH_RPT_CACHE_ENTRY *p_entry, UINT8 app_id)
{
    UNUSED(app_id);

    unsigned idx = 0;

    bdstr_t bdstr;
    sprintf(bdstr, "%02x:%02x:%02x:%02x:%02x:%02x",
        remote_bda[0], remote_bda[1], remote_bda[2],
        remote_bda[3], remote_bda[4], remote_bda[5]);

    size_t len = btif_config_get_bin_length(bdstr, "HidReport");
    if (len >= sizeof(tBTA_HH_RPT_CACHE_ENTRY) && len <= sizeof(sReportCache))
    {
        btif_config_get_bin(bdstr, "HidReport", (uint8_t *)sReportCache, &len);
        idx = len / sizeof(tBTA_HH_RPT_CACHE_ENTRY);
    }

    if (idx < BTA_HH_NV_LOAD_MAX)
    {
        memcpy(&sReportCache[idx++], p_entry, sizeof(tBTA_HH_RPT_CACHE_ENTRY));
        btif_config_set_bin(bdstr, "HidReport", (const uint8_t *)sReportCache,
            idx * sizeof(tBTA_HH_RPT_CACHE_ENTRY));
        BTIF_TRACE_DEBUG("%s() - Saving report; dev=%s, idx=%d", __FUNCTION__, bdstr, idx);
    }
}


/*******************************************************************************
**
** Function         bta_hh_le_co_cache_load
**
** Description      This callout function is to request the application to load the
**                  cached HOGP report if there is any. When cache reading is completed,
**                  bta_hh_le_ci_cache_load() is called by the application.
**
** Parameters       remote_bda  - remote device address
**                  p_num_rpt: number of cached report
**                  app_id      - application id
**
** Returns          the acched report array
**
*******************************************************************************/
tBTA_HH_RPT_CACHE_ENTRY * bta_hh_le_co_cache_load (BD_ADDR remote_bda,
                                                   UINT8 *p_num_rpt, UINT8 app_id)
{
    UNUSED(app_id);

    unsigned idx = 0;

    bdstr_t bdstr;
    sprintf(bdstr, "%02x:%02x:%02x:%02x:%02x:%02x",
        remote_bda[0], remote_bda[1], remote_bda[2],
        remote_bda[3], remote_bda[4], remote_bda[5]);

    size_t len = btif_config_get_bin_length(bdstr, "HidReport");
    if (!p_num_rpt && len < sizeof(tBTA_HH_RPT_CACHE_ENTRY))
        return NULL;

    if (len > sizeof(sReportCache))
        len = sizeof(sReportCache);
    btif_config_get_bin(bdstr, "HidReport", (uint8_t *)sReportCache, &len);
    *p_num_rpt = len / sizeof(tBTA_HH_RPT_CACHE_ENTRY);

    BTIF_TRACE_DEBUG("%s() - Loaded %d reports; dev=%s", __FUNCTION__, *p_num_rpt, bdstr);

    return sReportCache;
}

/*******************************************************************************
**
** Function         bta_hh_le_co_reset_rpt_cache
**
** Description      This callout function is to reset the HOGP device cache.
**
** Parameters       remote_bda  - remote device address
**
** Returns          none
**
*******************************************************************************/
void bta_hh_le_co_reset_rpt_cache (BD_ADDR remote_bda, UINT8 app_id)
{
    UNUSED(app_id);

    bdstr_t bdstr;
    sprintf(bdstr, "%02x:%02x:%02x:%02x:%02x:%02x",
        remote_bda[0], remote_bda[1], remote_bda[2],
        remote_bda[3], remote_bda[4], remote_bda[5]);
    btif_config_remove(bdstr, "HidReport");

    BTIF_TRACE_DEBUG("%s() - Reset cache for bda %s", __FUNCTION__, bdstr);
}
#endif /* #if (BLE_INCLUDED == TRUE && BTA_HH_LE_INCLUDED == TRUE) */
<|MERGE_RESOLUTION|>--- conflicted
+++ resolved
@@ -58,13 +58,8 @@
 /*Internal function to perform UHID write and error checking*/
 static int uhid_write(int fd, const struct uhid_event *ev)
 {
-<<<<<<< HEAD
-    ssize_t ret = write(fd, ev, sizeof(*ev));
-
-=======
-    ssize_t ret;
-    ret = TEMP_FAILURE_RETRY(write(fd, ev, sizeof(*ev)));
->>>>>>> dcde22ea
+    ssize_t ret = TEMP_FAILURE_RETRY(write(fd, ev, sizeof(*ev)));
+
     if (ret < 0){
         int rtn = -errno;
         APPL_TRACE_ERROR("%s: Cannot write to uhid:%s",
